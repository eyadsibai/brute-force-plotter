# Brute Force Plotter

[Work in progress]
Tool to visualize data quickly with no brain usage for plot creation

## Installation

**Using UV (Recommended)**

UV is a fast Python package installer and resolver. First, install UV:

```bash
$ pip install uv
```

Then install the project using:

```bash
$ git clone https://github.com/eyadsibai/brute_force_plotter.git
$ cd brute_force_plotter
$ uv sync
```

This will create a virtual environment (.venv) and install all dependencies with locked versions for reproducibility.

**Useful UV Commands:**

- `uv sync` - Install dependencies and sync the environment
- `uv add <package>` - Add a new dependency
- `uv remove <package>` - Remove a dependency
- `uv lock` - Update the lockfile
- `uv run <command>` - Run a command in the virtual environment

## Usage

**As a Python Library (NEW!)**

You can now use brute-force-plotter directly in your Python scripts:

```python
import pandas as pd
import brute_force_plotter as bfp

# Load your data
data = pd.read_csv('data.csv')

# Option 1: Automatic type inference (NEW!)
output_path, dtypes = bfp.plot(data)
print(f"Inferred types: {dtypes}")

# Option 2: Manual type definition (c=category, n=numeric, i=ignore)
dtypes = {
    'column1': 'n',  # numeric
    'column2': 'c',  # category
    'column3': 'i'   # ignore
}

# Create and save plots
bfp.plot(data, dtypes, output_path='./plots')

# Or show plots interactively
bfp.plot(data, dtypes, show=True)

# Option 3: Manually infer types first, then edit if needed
dtypes = bfp.infer_dtypes(data)
# Edit dtypes as needed...
bfp.plot(data, dtypes, output_path='./plots')
```

See [example/library_usage_example.py](https://github.com/eyadsibai/brute-force-plotter/blob/master/example/library_usage_example.py) for more examples.

**As a Command-Line Tool**

## Example

It was tested on python3 only (Python 3.10+ required)

**Using UV:**

```bash
$ git clone https://github.com/eyadsibai/brute_force_plotter.git
$ cd brute_force_plotter
$ uv sync

# With automatic type inference (NEW!)
$ uv run python -m src example/titanic.csv example/output --infer-dtypes --save-dtypes example/auto_dtypes.json

# With manual type definition
$ uv run python -m src example/titanic.csv example/titanic_dtypes.json example/output

# Or use the brute-force-plotter command:
$ uv run brute-force-plotter example/titanic.csv example/titanic_dtypes.json example/output
```

## Command Line Options

- `--skip-existing`: Skip generating plots that already exist (default: True)
- `--theme`: Choose plot style theme (darkgrid, whitegrid, dark, white, ticks) (default: darkgrid)
- `--n-workers`: Number of parallel workers for plot generation (default: 4)
- `--export-stats`: Export statistical summary to CSV files
<<<<<<< HEAD
- `--infer-dtypes`: Automatically infer data types from the data (NEW!)
- `--save-dtypes PATH`: Save inferred or used dtypes to a JSON file (NEW!)
=======
- `--max-rows`: Maximum number of rows before sampling is applied (default: 100,000)
- `--sample-size`: Number of rows to sample for large datasets (default: 50,000)
- `--no-sample`: Disable sampling for large datasets (may cause memory issues)
>>>>>>> 5c760597

**Using UV:**

```bash
$ uv run brute-force-plotter example/titanic.csv example/output --infer-dtypes --save-dtypes example/auto_dtypes.json --theme whitegrid --n-workers 8 --export-stats
```


## Large Dataset Handling

For datasets exceeding 100,000 rows, brute-force-plotter automatically samples the data to improve performance and reduce memory usage. This ensures plots are generated quickly even with millions of rows.

**Default Behavior:**
- Datasets with ≤ 100,000 rows: No sampling, all data is used
- Datasets with > 100,000 rows: Automatically samples 50,000 rows for visualization
- Statistical exports (`--export-stats`) always use the full dataset for accuracy

**Customization:**

```bash
# Increase sampling threshold to 200,000 rows
$ python3 -m src data.csv dtypes.json output --max-rows 200000

# Use a larger sample size (75,000 rows)
$ python3 -m src data.csv dtypes.json output --sample-size 75000

# Disable sampling entirely (use with caution for very large datasets)
$ python3 -m src data.csv dtypes.json output --no-sample
```

**Library Usage:**

```python
import pandas as pd
import brute_force_plotter as bfp

# Load a large dataset
data = pd.read_csv('large_data.csv')  # e.g., 500,000 rows

dtypes = {'col1': 'n', 'col2': 'c'}

# Automatic sampling (default: max_rows=100000, sample_size=50000)
bfp.plot(data, dtypes, output_path='./plots')

# Custom sampling parameters
bfp.plot(data, dtypes, output_path='./plots', max_rows=200000, sample_size=75000)

# Disable sampling
bfp.plot(data, dtypes, output_path='./plots', no_sample=True)
```

**Note:** Sampling uses a fixed random seed (42) for reproducibility, ensuring consistent results across multiple runs.

## Arguments

- json.dump({k:v.name for k,v in df.dtypes.to_dict().items()},open('dtypes.json','w'))  
- the first argument is the input file (csv file with data) [example/titanic.csv](https://github.com/eyadsibai/brute-force-plotter/blob/master/example/titanic.csv)
- second argument is a json file with the data types of each columns (c for category, n for numeric, i for ignore) [example/titanic_dtypes.json](https://github.com/eyadsibai/brute-force-plotter/blob/master/example/titanic_dtypes.json)

```json
{
"Survived": "c",
"Pclass": "c",
"Sex": "c",
"Age": "n",
"SibSp": "n",
"Parch": "n",
"Fare": "n",
"Embarked": "c",
"PassengerId": "i",
"Ticket": "i",
"Cabin": "i",
"Name": "i"
}	
```

- third argument is the output directory
- c stands for category, i stands for ignore, n for numeric

## Features

The tool automatically generates:

**Distribution Plots:**

- Histogram with KDE for numeric variables
- Violin plots for numeric variables
- Bar plots for categorical variables
- Correlation matrices (Pearson and Spearman)
- Missing values heatmap

**2D Interaction Plots:**

- Scatter plots for numeric vs numeric
- Heatmaps for categorical vs categorical
- Bar/Box/Violin/Strip plots for categorical vs numeric

**Statistical Summaries (with --export-stats):**

- Numeric statistics (mean, std, min, max, quartiles)
- Category value counts
- Missing values analysis

## Example Plots

![Age Distribution (Histogram with Kernel Density Estimation, Violin Plot)](https://raw.githubusercontent.com/eyadsibai/brute_force_plotter/master/example/output/distributions/Age-dist-plot.png)

![Heatmap for Sex and Pclass](https://github.com/eyadsibai/brute_force_plotter/blob/master/example/output/2d_interactions/Pclass-Sex-heatmap.png)

![Pclass vs Survived](https://github.com/eyadsibai/brute_force_plotter/blob/master/example/output/2d_interactions/Pclass-Survived-bar-plot.png)

![Survived vs Age](https://github.com/eyadsibai/brute_force_plotter/blob/master/example/output/2d_interactions/Survived-Age-plot.png)

![Age vs Fare](https://github.com/eyadsibai/brute_force_plotter/blob/master/example/output/2d_interactions/Age-Fare-scatter-plot.png)

## TODO

- target variable support
- ~~Tests?~~ ✅ Comprehensive test suite added!
- Support 3 variables (contour plots/ etc)
<<<<<<< HEAD
- Fallback for large datasets
- ~~Figure out the data type or suggest some~~ ✅ Automatic data type inference added!
=======
- ~~Fallback for large datasets~~ ✅ Automatic sampling for datasets >100k rows!
- Figure out the data type or suggest some
>>>>>>> 5c760597
- Map visualization (if geocoordinates)
- Minimize the number of plots
- Support for Time Series

## Testing

The project includes a comprehensive test suite with 81+ tests covering unit tests, integration tests, and edge cases.

**Running Tests**

```bash
# Run all tests
$ pytest

# Run with coverage report
$ pytest --cov=src --cov-report=html

# Run specific test categories
$ pytest -m unit          # Unit tests only
$ pytest -m integration   # Integration tests only
$ pytest -m edge_case     # Edge case tests only

# Run tests in parallel (faster)
$ pytest -n auto

# Run with verbose output
$ pytest -v
```

**Test Coverage**

The test suite achieves ~96% code coverage and includes:

- **Unit tests**: Core plotting functions, utilities, statistical exports, large dataset handling
- **Integration tests**: CLI interface, library interface, end-to-end workflows
- **Edge case tests**: Empty data, missing values, many categories, Unicode support

**Writing Tests**

When contributing, please:
1. Add tests for new features in the appropriate test file
2. Ensure tests pass locally before submitting PR
3. Aim for >90% code coverage for new code
4. Use the fixtures in `conftest.py` for test data

## Development

### Setting Up for Development

When developing for this project, it's important to set up code quality tools to ensure consistency:

**1. Install Development Dependencies**

Using UV:
```bash
$ uv sync  # Installs all dependencies including dev tools
```

**2. Install Pre-commit Hooks (REQUIRED)**

This project uses [pre-commit](https://pre-commit.com/) hooks to automatically enforce code quality standards on every commit:

```bash
$ pre-commit install
```

After installation, the hooks will run automatically on `git commit` and check:
- ✅ Ruff linting (with auto-fix)
- ✅ Ruff formatting
- ✅ Trailing whitespace removal
- ✅ End-of-file fixes
- ✅ YAML/JSON/TOML validation
- ✅ Large file detection

**3. Manual Code Quality Checks**

You can also run these checks manually:

```bash
# Lint code (check for issues)
$ ruff check .

# Lint and auto-fix issues
$ ruff check --fix .

# Format code
$ ruff format .

# Run all pre-commit hooks on all files
$ pre-commit run --all-files
```

**4. Running Tests**

Always run tests before submitting changes:

```bash
$ pytest
```

### Why Pre-commit Hooks?

Pre-commit hooks ensure that:
- All code follows consistent style guidelines
- Linting issues are caught before they reach CI
- Code quality is maintained automatically
- Review cycles are faster (no style nitpicks)

**Note:** If you try to commit code that doesn't pass the checks, the commit will be blocked. Fix the issues reported and commit again.

## Recent Updates (2025)

✅ Updated all dependencies to latest stable versions
✅ Added correlation matrix plots (Pearson and Spearman)
✅ Added missing values visualization
✅ Added statistical summary export
✅ Added configurable plot themes
✅ Added parallel processing controls
✅ Added skip-existing-plots option
✅ Improved logging and progress indicators
✅ Code cleanup and better error handling
<<<<<<< HEAD
✅ **Comprehensive test suite with 96% coverage**
✅ **Automatic data type inference** - No need to manually specify data types!
=======
✅ **Comprehensive test suite with 96% coverage (81+ tests)**
✅ **Large dataset fallback with automatic sampling**
>>>>>>> 5c760597

## Contributing

Contributions are welcome! Please see [CONTRIBUTING.md](CONTRIBUTING.md) for detailed guidelines on:

- Setting up your development environment
- Using code quality tools (Ruff, pre-commit)
- Submitting pull requests
- Coding standards and best practices

## Contributors

### Code Contributors

- Eyad Sibai / [@eyadsibai](https://github.com/eyadsibai)

### Special Thanks

The following haven't provided code directly, but have provided guidance and advice:

- Andreas Meisingseth / [@AndreasMeisingseth](https://github.com/AndreasMeisingseth)
- Tom Baylis / [@tbaylis](https://github.com/tbaylis)

## License

This project is licensed under the MIT License - see the [LICENSE](LICENSE) file for details.<|MERGE_RESOLUTION|>--- conflicted
+++ resolved
@@ -98,14 +98,11 @@
 - `--theme`: Choose plot style theme (darkgrid, whitegrid, dark, white, ticks) (default: darkgrid)
 - `--n-workers`: Number of parallel workers for plot generation (default: 4)
 - `--export-stats`: Export statistical summary to CSV files
-<<<<<<< HEAD
 - `--infer-dtypes`: Automatically infer data types from the data (NEW!)
 - `--save-dtypes PATH`: Save inferred or used dtypes to a JSON file (NEW!)
-=======
 - `--max-rows`: Maximum number of rows before sampling is applied (default: 100,000)
 - `--sample-size`: Number of rows to sample for large datasets (default: 50,000)
 - `--no-sample`: Disable sampling for large datasets (may cause memory issues)
->>>>>>> 5c760597
 
 **Using UV:**
 
@@ -224,15 +221,7 @@
 ## TODO
 
 - target variable support
-- ~~Tests?~~ ✅ Comprehensive test suite added!
 - Support 3 variables (contour plots/ etc)
-<<<<<<< HEAD
-- Fallback for large datasets
-- ~~Figure out the data type or suggest some~~ ✅ Automatic data type inference added!
-=======
-- ~~Fallback for large datasets~~ ✅ Automatic sampling for datasets >100k rows!
-- Figure out the data type or suggest some
->>>>>>> 5c760597
 - Map visualization (if geocoordinates)
 - Minimize the number of plots
 - Support for Time Series
@@ -354,13 +343,10 @@
 ✅ Added skip-existing-plots option
 ✅ Improved logging and progress indicators
 ✅ Code cleanup and better error handling
-<<<<<<< HEAD
 ✅ **Comprehensive test suite with 96% coverage**
 ✅ **Automatic data type inference** - No need to manually specify data types!
-=======
 ✅ **Comprehensive test suite with 96% coverage (81+ tests)**
 ✅ **Large dataset fallback with automatic sampling**
->>>>>>> 5c760597
 
 ## Contributing
 

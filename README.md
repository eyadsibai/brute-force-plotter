# Brute Force Plotter

[Work in progress]
Tool to visualize data quickly with no brain usage for plot creation

## Installation

**Using UV (Recommended)**

UV is a fast Python package installer and resolver. First, install UV:

```bash
$ pip install uv
```

Then install the project using:

```bash
$ git clone https://github.com/eyadsibai/brute_force_plotter.git
$ cd brute_force_plotter
$ uv sync
```

This will create a virtual environment (.venv) and install all dependencies with locked versions for reproducibility.

**Useful UV Commands:**

- `uv sync` - Install dependencies and sync the environment
- `uv add <package>` - Add a new dependency
- `uv remove <package>` - Remove a dependency
- `uv lock` - Update the lockfile
- `uv run <command>` - Run a command in the virtual environment

## Usage

**As a Python Library (NEW!)**

You can now use brute-force-plotter directly in your Python scripts:

```python
import pandas as pd
import brute_force_plotter as bfp

# Load your data
data = pd.read_csv('data.csv')

<<<<<<< HEAD
# Define data types (c=category, n=numeric, g=geocoordinate, i=ignore)
=======
# Define data types (c=category, n=numeric, t=timeseries, i=ignore)
# Option 1: Automatic type inference (NEW!)
output_path, dtypes = bfp.plot(data)
print(f"Inferred types: {dtypes}")

# Option 2: Manual type definition (c=category, n=numeric, i=ignore)
>>>>>>> 8cc5a18b
dtypes = {
    'column1': 'n',  # numeric
    'column2': 'c',  # category
    'column3': 't',  # time series (datetime)
    'column4': 'i'   # ignore
}

# Create and save plots (always returns tuple)
output_path, dtypes_used = bfp.plot(data, dtypes, output_path='./plots')

# Or show plots interactively
<<<<<<< HEAD
bfp.plot(data, dtypes, show=True)

# Example with geocoordinates
geo_data = pd.read_csv('cities.csv')
geo_dtypes = {
    'latitude': 'g',   # geocoordinate
    'longitude': 'g',  # geocoordinate
    'city_type': 'c',  # category
    'population': 'n'  # numeric
}
bfp.plot(geo_data, geo_dtypes, output_path='./maps')
=======
output_path, dtypes_used = bfp.plot(data, dtypes, show=True)

# Option 3: Manually infer types first, then edit if needed
dtypes = bfp.infer_dtypes(data)
# Edit dtypes as needed...
output_path, dtypes_used = bfp.plot(data, dtypes, output_path='./plots')
>>>>>>> 8cc5a18b
```

See [example/library_usage_example.py](https://github.com/eyadsibai/brute-force-plotter/blob/master/example/library_usage_example.py) for more examples.

**As a Command-Line Tool**

## Example

It was tested on python3 only (Python 3.10+ required)

**Using UV:**

```bash
$ git clone https://github.com/eyadsibai/brute_force_plotter.git
$ cd brute_force_plotter
$ uv sync

# With automatic type inference (NEW!)
$ uv run python -m src example/titanic.csv example/output --infer-dtypes --save-dtypes example/auto_dtypes.json

# With manual type definition
$ uv run python -m src example/titanic.csv example/titanic_dtypes.json example/output

# Or use the brute-force-plotter command:
$ uv run brute-force-plotter example/titanic.csv example/titanic_dtypes.json example/output
```

## Command Line Options

- `--skip-existing`: Skip generating plots that already exist (default: True)
- `--theme`: Choose plot style theme (darkgrid, whitegrid, dark, white, ticks) (default: darkgrid)
- `--n-workers`: Number of parallel workers for plot generation (default: 4)
- `--export-stats`: Export statistical summary to CSV files
- `--infer-dtypes`: Automatically infer data types from the data (NEW!)
- `--save-dtypes PATH`: Save inferred or used dtypes to a JSON file (NEW!)
- `--max-rows`: Maximum number of rows before sampling is applied (default: 100,000)
- `--sample-size`: Number of rows to sample for large datasets (default: 50,000)
- `--no-sample`: Disable sampling for large datasets (may cause memory issues)

**Using UV:**

```bash
$ uv run brute-force-plotter example/titanic.csv example/output --infer-dtypes --save-dtypes example/auto_dtypes.json --theme whitegrid --n-workers 8 --export-stats
```


## Large Dataset Handling

For datasets exceeding 100,000 rows, brute-force-plotter automatically samples the data to improve performance and reduce memory usage. This ensures plots are generated quickly even with millions of rows.

**Default Behavior:**
- Datasets with ≤ 100,000 rows: No sampling, all data is used
- Datasets with > 100,000 rows: Automatically samples 50,000 rows for visualization
- Statistical exports (`--export-stats`) always use the full dataset for accuracy

**Customization:**

```bash
# Increase sampling threshold to 200,000 rows
$ python3 -m src data.csv dtypes.json output --max-rows 200000

# Use a larger sample size (75,000 rows)
$ python3 -m src data.csv dtypes.json output --sample-size 75000

# Disable sampling entirely (use with caution for very large datasets)
$ python3 -m src data.csv dtypes.json output --no-sample
```

## Time Series Example

The tool now supports time series data! Here's how to visualize time series:

```bash
# Generate example time series data
$ python3 example/timeseries_example.py

# Plot the time series data
$ python3 -m src example/timeseries_data.csv example/timeseries_dtypes.json example/timeseries_output
```

The time series example generates plots for:
- Single time series line plots
- Numeric values over time (e.g., sales over time)
- Multiple time series overlays
- Grouped time series by category (e.g., sales by region over time)

**Time Series dtypes example:**
```json
{
  "date": "t",           # time series column
  "temperature": "n",    # numeric - will plot over time
  "sales": "n",          # numeric - will plot over time
  "region": "c",         # category - will group time series
  "id": "i"              # ignore
}
```

**Library Usage:**

```python
import pandas as pd
import brute_force_plotter as bfp

# Load a large dataset
data = pd.read_csv('large_data.csv')  # e.g., 500,000 rows

dtypes = {'col1': 'n', 'col2': 'c'}

# Automatic sampling (default: max_rows=100000, sample_size=50000)
bfp.plot(data, dtypes, output_path='./plots')

# Custom sampling parameters
bfp.plot(data, dtypes, output_path='./plots', max_rows=200000, sample_size=75000)

# Disable sampling
bfp.plot(data, dtypes, output_path='./plots', no_sample=True)
```

**Note:** Sampling uses a fixed random seed (42) for reproducibility, ensuring consistent results across multiple runs.

## Arguments

- json.dump({k:v.name for k,v in df.dtypes.to_dict().items()},open('dtypes.json','w'))  
- the first argument is the input file (csv file with data) [example/titanic.csv](https://github.com/eyadsibai/brute_force_plotter/example/titanic.csv)
<<<<<<< HEAD
- second argument is a json file with the data types of each columns:
  - `c` for category
  - `n` for numeric
  - `g` for geocoordinate (latitude/longitude) - **NEW!**
  - `i` for ignore
  
  Example: [example/titanic_dtypes.json](https://github.com/eyadsibai/brute_force_plotter/example/titanic_dtypes.json)
=======
- second argument is a json file with the data types of each columns (c for category, n for numeric, t for time series, i for ignore) [example/titanic_dtypes.json](https://github.com/eyadsibai/brute_force_plotter/example/titanic_dtypes.json)
- the first argument is the input file (csv file with data) [example/titanic.csv](https://github.com/eyadsibai/brute-force-plotter/blob/master/example/titanic.csv)
- second argument is a json file with the data types of each columns (c for category, n for numeric, i for ignore) [example/titanic_dtypes.json](https://github.com/eyadsibai/brute-force-plotter/blob/master/example/titanic_dtypes.json)
>>>>>>> 8cc5a18b

```json
{
"Survived": "c",
"Pclass": "c",
"Sex": "c",
"Age": "n",
"SibSp": "n",
"Parch": "n",
"Fare": "n",
"Embarked": "c",
"PassengerId": "i",
"Ticket": "i",
"Cabin": "i",
"Name": "i"
}	
```

- third argument is the output directory
<<<<<<< HEAD

### Geocoordinate Example

For data with latitude and longitude columns:

```json
{
  "city": "i",
  "latitude": "g",
  "longitude": "g",
  "population": "n",
  "category": "c"
}
```

See [example/cities_geo.csv](https://github.com/eyadsibai/brute_force_plotter/example/cities_geo.csv) and [example/cities_geo_dtypes.json](https://github.com/eyadsibai/brute_force_plotter/example/cities_geo_dtypes.json) for a complete example.
=======
- **c** stands for category, **i** stands for ignore, **n** for numeric, **t** for time series (datetime)
>>>>>>> 8cc5a18b

## Features

The tool automatically generates:

**Distribution Plots:**

- Histogram with KDE for numeric variables
- Violin plots for numeric variables
- Bar plots for categorical variables
- Line plots for time series variables
- Correlation matrices (Pearson and Spearman)
- Missing values heatmap

**2D Interaction Plots:**

- Scatter plots for numeric vs numeric
- Heatmaps for categorical vs categorical
- Bar/Box/Violin/Strip plots for categorical vs numeric
- Line plots for time series vs numeric (values over time)
- Multiple time series overlays for time series vs time series

**3D Interaction Plots:**

- Grouped time series plots (time series + category + numeric)
  - Shows how numeric values change over time, grouped by categorical values

**Map Visualizations (NEW!):**

- Interactive maps for geocoordinate data (latitude/longitude)
- Color-coded markers based on categorical variables
- Automatic detection of lat/lon column pairs
- Support for common naming patterns (lat, lon, latitude, longitude, x_coord, y_coord)

**Statistical Summaries (with --export-stats):**

- Numeric statistics (mean, std, min, max, quartiles)
- Category value counts
- Missing values analysis

## Example Plots

![Age Distribution (Histogram with Kernel Density Estimation, Violin Plot)](https://raw.githubusercontent.com/eyadsibai/brute_force_plotter/master/example/output/distributions/Age-dist-plot.png)

![Heatmap for Sex and Pclass](https://github.com/eyadsibai/brute_force_plotter/blob/master/example/output/2d_interactions/Pclass-Sex-heatmap.png)

![Pclass vs Survived](https://github.com/eyadsibai/brute_force_plotter/blob/master/example/output/2d_interactions/Pclass-Survived-bar-plot.png)

![Survived vs Age](https://github.com/eyadsibai/brute_force_plotter/blob/master/example/output/2d_interactions/Survived-Age-plot.png)

![Age vs Fare](https://github.com/eyadsibai/brute_force_plotter/blob/master/example/output/2d_interactions/Age-Fare-scatter-plot.png)

## TODO

- target variable support
- Support 3 variables (contour plots/ etc)
<<<<<<< HEAD
- Fallback for large datasets
- Figure out the data type or suggest some
- ~~Map visualization (if geocoordinates)~~ ✅ Interactive map visualization added!
=======
- Map visualization (if geocoordinates)
>>>>>>> 8cc5a18b
- Minimize the number of plots
- ~~Support for Time Series~~ ✅ Time series support added!

## Testing

The project includes a comprehensive test suite with 81+ tests covering unit tests, integration tests, and edge cases.

**Running Tests**

```bash
# Run all tests
$ pytest

# Run with coverage report
$ pytest --cov=src --cov-report=html

# Run specific test categories
$ pytest -m unit          # Unit tests only
$ pytest -m integration   # Integration tests only
$ pytest -m edge_case     # Edge case tests only

# Run tests in parallel (faster)
$ pytest -n auto

# Run with verbose output
$ pytest -v
```

**Test Coverage**

The test suite achieves ~96% code coverage and includes:

- **Unit tests**: Core plotting functions, utilities, statistical exports, large dataset handling
- **Integration tests**: CLI interface, library interface, end-to-end workflows
- **Edge case tests**: Empty data, missing values, many categories, Unicode support

**Writing Tests**

When contributing, please:
1. Add tests for new features in the appropriate test file
2. Ensure tests pass locally before submitting PR
3. Aim for >90% code coverage for new code
4. Use the fixtures in `conftest.py` for test data

## Development

### Setting Up for Development

When developing for this project, it's important to set up code quality tools to ensure consistency:

**1. Install Development Dependencies**

Using UV:
```bash
$ uv sync  # Installs all dependencies including dev tools
```

**2. Install Pre-commit Hooks (REQUIRED)**

This project uses [pre-commit](https://pre-commit.com/) hooks to automatically enforce code quality standards on every commit:

```bash
$ pre-commit install
```

After installation, the hooks will run automatically on `git commit` and check:
- ✅ Ruff linting (with auto-fix)
- ✅ Ruff formatting
- ✅ Trailing whitespace removal
- ✅ End-of-file fixes
- ✅ YAML/JSON/TOML validation
- ✅ Large file detection

**3. Manual Code Quality Checks**

You can also run these checks manually:

```bash
# Lint code (check for issues)
$ ruff check .

# Lint and auto-fix issues
$ ruff check --fix .

# Format code
$ ruff format .

# Run all pre-commit hooks on all files
$ pre-commit run --all-files
```

**4. Running Tests**

Always run tests before submitting changes:

```bash
$ pytest
```

### Why Pre-commit Hooks?

Pre-commit hooks ensure that:
- All code follows consistent style guidelines
- Linting issues are caught before they reach CI
- Code quality is maintained automatically
- Review cycles are faster (no style nitpicks)

**Note:** If you try to commit code that doesn't pass the checks, the commit will be blocked. Fix the issues reported and commit again.

## Recent Updates (2025)

✅ Updated all dependencies to latest stable versions
✅ Added correlation matrix plots (Pearson and Spearman)
✅ Added missing values visualization
✅ Added statistical summary export
✅ Added configurable plot themes
✅ Added parallel processing controls
✅ Added skip-existing-plots option
✅ Improved logging and progress indicators
✅ Code cleanup and better error handling
✅ **Comprehensive test suite with 96% coverage**
<<<<<<< HEAD
✅ **Interactive map visualization for geocoordinate data** (NEW!)
=======
✅ **Time series support with line plots, grouped plots, and multi-series overlays**
✅ **Automatic data type inference** - No need to manually specify data types!
✅ **Comprehensive test suite with 96% coverage (81+ tests)**
✅ **Large dataset fallback with automatic sampling**
>>>>>>> 8cc5a18b

## Contributing

Contributions are welcome! Please see [CONTRIBUTING.md](CONTRIBUTING.md) for detailed guidelines on:

- Setting up your development environment
- Using code quality tools (Ruff, pre-commit)
- Submitting pull requests
- Coding standards and best practices

## Contributors

### Code Contributors

- Eyad Sibai / [@eyadsibai](https://github.com/eyadsibai)

### Special Thanks

The following haven't provided code directly, but have provided guidance and advice:

- Andreas Meisingseth / [@AndreasMeisingseth](https://github.com/AndreasMeisingseth)
- Tom Baylis / [@tbaylis](https://github.com/tbaylis)

## License

This project is licensed under the MIT License - see the [LICENSE](LICENSE) file for details.<|MERGE_RESOLUTION|>--- conflicted
+++ resolved
@@ -44,16 +44,13 @@
 # Load your data
 data = pd.read_csv('data.csv')
 
-<<<<<<< HEAD
 # Define data types (c=category, n=numeric, g=geocoordinate, i=ignore)
-=======
 # Define data types (c=category, n=numeric, t=timeseries, i=ignore)
 # Option 1: Automatic type inference (NEW!)
 output_path, dtypes = bfp.plot(data)
 print(f"Inferred types: {dtypes}")
 
 # Option 2: Manual type definition (c=category, n=numeric, i=ignore)
->>>>>>> 8cc5a18b
 dtypes = {
     'column1': 'n',  # numeric
     'column2': 'c',  # category
@@ -65,7 +62,6 @@
 output_path, dtypes_used = bfp.plot(data, dtypes, output_path='./plots')
 
 # Or show plots interactively
-<<<<<<< HEAD
 bfp.plot(data, dtypes, show=True)
 
 # Example with geocoordinates
@@ -77,14 +73,12 @@
     'population': 'n'  # numeric
 }
 bfp.plot(geo_data, geo_dtypes, output_path='./maps')
-=======
 output_path, dtypes_used = bfp.plot(data, dtypes, show=True)
 
 # Option 3: Manually infer types first, then edit if needed
 dtypes = bfp.infer_dtypes(data)
 # Edit dtypes as needed...
 output_path, dtypes_used = bfp.plot(data, dtypes, output_path='./plots')
->>>>>>> 8cc5a18b
 ```
 
 See [example/library_usage_example.py](https://github.com/eyadsibai/brute-force-plotter/blob/master/example/library_usage_example.py) for more examples.
@@ -209,7 +203,6 @@
 
 - json.dump({k:v.name for k,v in df.dtypes.to_dict().items()},open('dtypes.json','w'))  
 - the first argument is the input file (csv file with data) [example/titanic.csv](https://github.com/eyadsibai/brute_force_plotter/example/titanic.csv)
-<<<<<<< HEAD
 - second argument is a json file with the data types of each columns:
   - `c` for category
   - `n` for numeric
@@ -217,11 +210,9 @@
   - `i` for ignore
   
   Example: [example/titanic_dtypes.json](https://github.com/eyadsibai/brute_force_plotter/example/titanic_dtypes.json)
-=======
 - second argument is a json file with the data types of each columns (c for category, n for numeric, t for time series, i for ignore) [example/titanic_dtypes.json](https://github.com/eyadsibai/brute_force_plotter/example/titanic_dtypes.json)
 - the first argument is the input file (csv file with data) [example/titanic.csv](https://github.com/eyadsibai/brute-force-plotter/blob/master/example/titanic.csv)
 - second argument is a json file with the data types of each columns (c for category, n for numeric, i for ignore) [example/titanic_dtypes.json](https://github.com/eyadsibai/brute-force-plotter/blob/master/example/titanic_dtypes.json)
->>>>>>> 8cc5a18b
 
 ```json
 {
@@ -241,7 +232,6 @@
 ```
 
 - third argument is the output directory
-<<<<<<< HEAD
 
 ### Geocoordinate Example
 
@@ -258,9 +248,7 @@
 ```
 
 See [example/cities_geo.csv](https://github.com/eyadsibai/brute_force_plotter/example/cities_geo.csv) and [example/cities_geo_dtypes.json](https://github.com/eyadsibai/brute_force_plotter/example/cities_geo_dtypes.json) for a complete example.
-=======
 - **c** stands for category, **i** stands for ignore, **n** for numeric, **t** for time series (datetime)
->>>>>>> 8cc5a18b
 
 ## Features
 
@@ -313,19 +301,6 @@
 
 ![Age vs Fare](https://github.com/eyadsibai/brute_force_plotter/blob/master/example/output/2d_interactions/Age-Fare-scatter-plot.png)
 
-## TODO
-
-- target variable support
-- Support 3 variables (contour plots/ etc)
-<<<<<<< HEAD
-- Fallback for large datasets
-- Figure out the data type or suggest some
-- ~~Map visualization (if geocoordinates)~~ ✅ Interactive map visualization added!
-=======
-- Map visualization (if geocoordinates)
->>>>>>> 8cc5a18b
-- Minimize the number of plots
-- ~~Support for Time Series~~ ✅ Time series support added!
 
 ## Testing
 
@@ -445,14 +420,11 @@
 ✅ Improved logging and progress indicators
 ✅ Code cleanup and better error handling
 ✅ **Comprehensive test suite with 96% coverage**
-<<<<<<< HEAD
 ✅ **Interactive map visualization for geocoordinate data** (NEW!)
-=======
 ✅ **Time series support with line plots, grouped plots, and multi-series overlays**
 ✅ **Automatic data type inference** - No need to manually specify data types!
 ✅ **Comprehensive test suite with 96% coverage (81+ tests)**
 ✅ **Large dataset fallback with automatic sampling**
->>>>>>> 8cc5a18b
 
 ## Contributing
 

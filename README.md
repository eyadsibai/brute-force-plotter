# Brute Force Plotter

[Work in progress]
Tool to visualize data quickly with no brain usage for plot creation

## Installation

**Using UV (Recommended)**

UV is a fast Python package installer and resolver. First, install UV:

```bash
$ pip install uv
```

Then install the project using:

```bash
$ git clone https://github.com/eyadsibai/brute_force_plotter.git
$ cd brute_force_plotter
$ uv sync
```

This will create a virtual environment (.venv) and install all dependencies with locked versions for reproducibility.

**Useful UV Commands:**

- `uv sync` - Install dependencies and sync the environment
- `uv add <package>` - Add a new dependency
- `uv remove <package>` - Remove a dependency
- `uv lock` - Update the lockfile
- `uv run <command>` - Run a command in the virtual environment

## Usage

**As a Python Library (NEW!)**

You can now use brute-force-plotter directly in your Python scripts:

```python
import pandas as pd
import brute_force_plotter as bfp

# Load your data
data = pd.read_csv('data.csv')

# Define data types (c=category, n=numeric, i=ignore)
dtypes = {
    'column1': 'n',  # numeric
    'column2': 'c',  # category
    'column3': 'i'   # ignore
}

# Create and save plots
bfp.plot(data, dtypes, output_path='./plots')

# Or show plots interactively
bfp.plot(data, dtypes, show=True)
```

See [example/library_usage_example.py](https://github.com/eyadsibai/brute_force_plotter/example/library_usage_example.py) for more examples.

**As a Command-Line Tool**

## Example

It was tested on python3 only (Python 3.10+ required)

**Using UV:**

```bash
$ git clone https://github.com/eyadsibai/brute_force_plotter.git
$ cd brute_force_plotter
$ uv sync
$ uv run python -m src example/titanic.csv example/titanic_dtypes.json example/output

# Or use the brute-force-plotter command:
$ uv run brute-force-plotter example/titanic.csv example/titanic_dtypes.json example/output
```

## Command Line Options

- `--skip-existing`: Skip generating plots that already exist (default: True)
- `--theme`: Choose plot style theme (darkgrid, whitegrid, dark, white, ticks) (default: darkgrid)
- `--n-workers`: Number of parallel workers for plot generation (default: 4)
- `--export-stats`: Export statistical summary to CSV files
- `--max-rows`: Maximum number of rows before sampling is applied (default: 100,000)
- `--sample-size`: Number of rows to sample for large datasets (default: 50,000)
- `--no-sample`: Disable sampling for large datasets (may cause memory issues)

**Using UV:**

```bash
$ uv run brute-force-plotter example/titanic.csv example/titanic_dtypes.json example/output --theme whitegrid --n-workers 8 --export-stats
```

<<<<<<< HEAD
**Using pip:**

```bash
$ python3 -m src example/titanic.csv example/titanic_dtypes.json example/output --theme whitegrid --n-workers 8 --export-stats
```

## Large Dataset Handling

For datasets exceeding 100,000 rows, brute-force-plotter automatically samples the data to improve performance and reduce memory usage. This ensures plots are generated quickly even with millions of rows.

**Default Behavior:**
- Datasets with ≤ 100,000 rows: No sampling, all data is used
- Datasets with > 100,000 rows: Automatically samples 50,000 rows for visualization
- Statistical exports (`--export-stats`) always use the full dataset for accuracy

**Customization:**

```bash
# Increase sampling threshold to 200,000 rows
$ python3 -m src data.csv dtypes.json output --max-rows 200000

# Use a larger sample size (75,000 rows)
$ python3 -m src data.csv dtypes.json output --sample-size 75000

# Disable sampling entirely (use with caution for very large datasets)
$ python3 -m src data.csv dtypes.json output --no-sample
```

**Library Usage:**

```python
import pandas as pd
import brute_force_plotter as bfp

# Load a large dataset
data = pd.read_csv('large_data.csv')  # e.g., 500,000 rows

dtypes = {'col1': 'n', 'col2': 'c'}

# Automatic sampling (default: max_rows=100000, sample_size=50000)
bfp.plot(data, dtypes, output_path='./plots')

# Custom sampling parameters
bfp.plot(data, dtypes, output_path='./plots', max_rows=200000, sample_size=75000)

# Disable sampling
bfp.plot(data, dtypes, output_path='./plots', no_sample=True)
```

**Note:** Sampling uses a fixed random seed (42) for reproducibility, ensuring consistent results across multiple runs.

=======
>>>>>>> 3fea5b55
## Arguments

- json.dump({k:v.name for k,v in df.dtypes.to_dict().items()},open('dtypes.json','w'))  
- the first argument is the input file (csv file with data) [example/titanic.csv](https://github.com/eyadsibai/brute_force_plotter/example/titanic.csv)
- second argument is a json file with the data types of each columns (c for category, n for numeric, i for ignore) [example/titanic_dtypes.json](https://github.com/eyadsibai/brute_force_plotter/example/titanic_dtypes.json)

```json
{
"Survived": "c",
"Pclass": "c",
"Sex": "c",
"Age": "n",
"SibSp": "n",
"Parch": "n",
"Fare": "n",
"Embarked": "c",
"PassengerId": "i",
"Ticket": "i",
"Cabin": "i",
"Name": "i"
}	
```

- third argument is the output directory
- c stands for category, i stands for ignore, n for numeric

## Features

The tool automatically generates:

**Distribution Plots:**

- Histogram with KDE for numeric variables
- Violin plots for numeric variables
- Bar plots for categorical variables
- Correlation matrices (Pearson and Spearman)
- Missing values heatmap

**2D Interaction Plots:**

- Scatter plots for numeric vs numeric
- Heatmaps for categorical vs categorical
- Bar/Box/Violin/Strip plots for categorical vs numeric

**Statistical Summaries (with --export-stats):**

- Numeric statistics (mean, std, min, max, quartiles)
- Category value counts
- Missing values analysis

## Example Plots

![Age Distribution (Histogram with Kernel Density Estimation, Violin Plot)](https://raw.githubusercontent.com/eyadsibai/brute_force_plotter/master/example/output/distributions/Age-dist-plot.png)

![Heatmap for Sex and Pclass](https://github.com/eyadsibai/brute_force_plotter/blob/master/example/output/2d_interactions/Pclass-Sex-heatmap.png)

![Pclass vs Survived](https://github.com/eyadsibai/brute_force_plotter/blob/master/example/output/2d_interactions/Pclass-Survived-bar-plot.png)

![Survived vs Age](https://github.com/eyadsibai/brute_force_plotter/blob/master/example/output/2d_interactions/Survived-Age-plot.png)

![Age vs Fare](https://github.com/eyadsibai/brute_force_plotter/blob/master/example/output/2d_interactions/Age-Fare-scatter-plot.png)

## TODO

- target variable support
- ~~Tests?~~ ✅ Comprehensive test suite added!
- Support 3 variables (contour plots/ etc)
- ~~Fallback for large datasets~~ ✅ Automatic sampling for datasets >100k rows!
- Figure out the data type or suggest some
- Map visualization (if geocoordinates)
- Minimize the number of plots
- Support for Time Series

## Testing

The project includes a comprehensive test suite with 81+ tests covering unit tests, integration tests, and edge cases.

**Running Tests**

```bash
# Run all tests
$ pytest

# Run with coverage report
$ pytest --cov=src --cov-report=html

# Run specific test categories
$ pytest -m unit          # Unit tests only
$ pytest -m integration   # Integration tests only
$ pytest -m edge_case     # Edge case tests only

# Run tests in parallel (faster)
$ pytest -n auto

# Run with verbose output
$ pytest -v
```

**Test Coverage**

The test suite achieves ~96% code coverage and includes:

- **Unit tests**: Core plotting functions, utilities, statistical exports, large dataset handling
- **Integration tests**: CLI interface, library interface, end-to-end workflows
- **Edge case tests**: Empty data, missing values, many categories, Unicode support

**Writing Tests**

When contributing, please:
1. Add tests for new features in the appropriate test file
2. Ensure tests pass locally before submitting PR
3. Aim for >90% code coverage for new code
4. Use the fixtures in `conftest.py` for test data

## Development

### Setting Up for Development

When developing for this project, it's important to set up code quality tools to ensure consistency:

**1. Install Development Dependencies**

Using UV:
```bash
$ uv sync  # Installs all dependencies including dev tools
```

**2. Install Pre-commit Hooks (REQUIRED)**

This project uses [pre-commit](https://pre-commit.com/) hooks to automatically enforce code quality standards on every commit:

```bash
$ pre-commit install
```

After installation, the hooks will run automatically on `git commit` and check:
- ✅ Ruff linting (with auto-fix)
- ✅ Ruff formatting
- ✅ Trailing whitespace removal
- ✅ End-of-file fixes
- ✅ YAML/JSON/TOML validation
- ✅ Large file detection

**3. Manual Code Quality Checks**

You can also run these checks manually:

```bash
# Lint code (check for issues)
$ ruff check .

# Lint and auto-fix issues
$ ruff check --fix .

# Format code
$ ruff format .

# Run all pre-commit hooks on all files
$ pre-commit run --all-files
```

**4. Running Tests**

Always run tests before submitting changes:

```bash
$ pytest
```

### Why Pre-commit Hooks?

Pre-commit hooks ensure that:
- All code follows consistent style guidelines
- Linting issues are caught before they reach CI
- Code quality is maintained automatically
- Review cycles are faster (no style nitpicks)

**Note:** If you try to commit code that doesn't pass the checks, the commit will be blocked. Fix the issues reported and commit again.

## Recent Updates (2025)

✅ Updated all dependencies to latest stable versions
✅ Added correlation matrix plots (Pearson and Spearman)
✅ Added missing values visualization
✅ Added statistical summary export
✅ Added configurable plot themes
✅ Added parallel processing controls
✅ Added skip-existing-plots option
✅ Improved logging and progress indicators
✅ Code cleanup and better error handling
✅ **Comprehensive test suite with 96% coverage (81+ tests)**
✅ **Large dataset fallback with automatic sampling**

## Contributing

Contributions are welcome! Please see [CONTRIBUTING.md](CONTRIBUTING.md) for detailed guidelines on:

- Setting up your development environment
- Using code quality tools (Ruff, pre-commit)
- Submitting pull requests
- Coding standards and best practices

## Contributors

### Code Contributors

- Eyad Sibai / [@eyadsibai](https://github.com/eyadsibai)

### Special Thanks

The following haven't provided code directly, but have provided guidance and advice:

- Andreas Meisingseth / [@AndreasMeisingseth](https://github.com/AndreasMeisingseth)
- Tom Baylis / [@tbaylis](https://github.com/tbaylis)

## License

This project is licensed under the MIT License - see the [LICENSE](LICENSE) file for details.<|MERGE_RESOLUTION|>--- conflicted
+++ resolved
@@ -94,12 +94,6 @@
 $ uv run brute-force-plotter example/titanic.csv example/titanic_dtypes.json example/output --theme whitegrid --n-workers 8 --export-stats
 ```
 
-<<<<<<< HEAD
-**Using pip:**
-
-```bash
-$ python3 -m src example/titanic.csv example/titanic_dtypes.json example/output --theme whitegrid --n-workers 8 --export-stats
-```
 
 ## Large Dataset Handling
 
@@ -146,8 +140,6 @@
 
 **Note:** Sampling uses a fixed random seed (42) for reproducibility, ensuring consistent results across multiple runs.
 
-=======
->>>>>>> 3fea5b55
 ## Arguments
 
 - json.dump({k:v.name for k,v in df.dtypes.to_dict().items()},open('dtypes.json','w'))  

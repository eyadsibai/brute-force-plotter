--- conflicted
+++ resolved
@@ -87,13 +87,10 @@
 - `--theme`: Choose plot style theme (darkgrid, whitegrid, dark, white, ticks) (default: darkgrid)
 - `--n-workers`: Number of parallel workers for plot generation (default: 4)
 - `--export-stats`: Export statistical summary to CSV files
-<<<<<<< HEAD
 - `--minimal`: Generate minimal set of plots (reduces redundant visualizations)
-=======
 - `--max-rows`: Maximum number of rows before sampling is applied (default: 100,000)
 - `--sample-size`: Number of rows to sample for large datasets (default: 50,000)
 - `--no-sample`: Disable sampling for large datasets (may cause memory issues)
->>>>>>> 5c760597
 
 **Using UV:**
 

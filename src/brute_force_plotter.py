--- conflicted
+++ resolved
@@ -329,11 +329,8 @@
         Dictionary mapping column names to data types:
         - 'n' for numeric
         - 'c' for category
-<<<<<<< HEAD
         - 'g' for geocoordinate (latitude/longitude)
-=======
         - 't' for time series (datetime)
->>>>>>> 8cc5a18b
         - 'i' for ignore
         If None, data types will be automatically inferred.
     output_path : str, optional
@@ -382,15 +379,12 @@
     >>> # Export statistical summaries
     >>> bfp.plot(data, dtypes, output_path='./plots', export_stats=True)
     >>>
-<<<<<<< HEAD
     >>> # Create maps from geocoordinate data
     >>> geo_data = pd.read_csv('cities.csv')
     >>> geo_dtypes = {'latitude': 'g', 'longitude': 'g', 'category': 'c'}
     >>> bfp.plot(geo_data, geo_dtypes, output_path='./maps')
-=======
     >>> # Handle large datasets with sampling
     >>> bfp.plot(data, dtypes, output_path='./plots', max_rows=50000, sample_size=25000)
->>>>>>> 8cc5a18b
     """
     global _show_plots, _save_plots
 
@@ -1223,7 +1217,6 @@
                     two_d_interactions_path,
                 )
 
-<<<<<<< HEAD
     # Generate map visualizations for geocoordinate pairs
     logger.info("Checking for geocoordinate pairs...")
     geo_pairs = _detect_geocoordinate_pairs(dtypes)
@@ -1293,8 +1286,6 @@
             # if dtype1 == 'n' and dtype2 == 'c' and dtype3 == 'n':
             #     plot_numeric_numeric_category(df, col1, col3, col2,
             #                                   three_d_interactions_path)
-=======
->>>>>>> 8cc5a18b
     return plots
 
 

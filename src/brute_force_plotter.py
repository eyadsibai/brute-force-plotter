#!/usr/bin/env python

"""
Brute Force Plotter
-----------------
Library and Command Line Interface

"""

import errno
from itertools import chain, combinations
import json
import logging
import math
import os
import tempfile

import click
import dask
import matplotlib
import matplotlib.pyplot as plt
import pandas as pd
import seaborn as sns

logger = logging.getLogger(__name__)


ignore = set()
skip_existing_plots = True  # Global flag for skipping existing plots

# Global configuration
_show_plots = False
_save_plots = True

# Large dataset configuration
DEFAULT_MAX_ROWS = 100000  # Default threshold for sampling
DEFAULT_SAMPLE_SIZE = 50000  # Default sample size for large datasets

sns.set_style("darkgrid")
sns.set_context("paper")

sns.set(rc={"figure.figsize": (8, 6)})


def infer_dtypes(data, max_categorical_ratio=0.05, max_categorical_unique=50):
    """
    Automatically infer data types for columns in a DataFrame.

    Parameters
    ----------
    data : pandas.DataFrame
        The data to infer types for
    max_categorical_ratio : float, optional
        Maximum ratio of unique values to total values for a column to be
        considered categorical. Default is 0.05 (5%).
    max_categorical_unique : int, optional
        Maximum number of unique values for a column to be considered
        categorical. Default is 50.

    Returns
    -------
    dict
        Dictionary mapping column names to inferred data types:
        - 'n' for numeric
        - 'c' for category
        - 'i' for ignore (e.g., unique identifiers, text fields)

    Notes
    -----
    The inference logic:
    - Numeric dtypes (int, float) with few unique values -> categorical
    - Numeric dtypes with many unique values -> numeric
    - Object/string dtypes with few unique values -> categorical
    - Object/string dtypes with many unique values -> ignore
    - Boolean dtypes -> categorical
    - Datetime dtypes -> ignore (for now)
    """
    inferred_dtypes = {}

    for col in data.columns:
        dtype = data[col].dtype
        n_unique = data[col].nunique()
        n_total = len(data[col].dropna())
        unique_ratio = n_unique / n_total if n_total > 0 else 0

        # Boolean columns -> categorical
        if dtype == "bool":
            inferred_dtypes[col] = "c"

        # Numeric columns (int, float)
        elif pd.api.types.is_numeric_dtype(dtype):
            # Check if it's likely an ID column (all unique or nearly all unique)
            if unique_ratio > 0.95 and n_unique > max_categorical_unique:
                inferred_dtypes[col] = "i"
            # Check if it should be categorical
            # Use AND for the conditions: both must be true
            elif (
                n_unique <= max_categorical_unique
                and unique_ratio <= max_categorical_ratio
            ):
                inferred_dtypes[col] = "c"
            else:
                inferred_dtypes[col] = "n"

        # Datetime columns -> ignore (for now, could be enhanced later)
        elif pd.api.types.is_datetime64_any_dtype(dtype):
            inferred_dtypes[col] = "i"

        # Object/string columns
        elif dtype == "object" or pd.api.types.is_string_dtype(dtype):
            # Check if all values are unique (likely an ID or name column)
            if unique_ratio > 0.95:
                inferred_dtypes[col] = "i"
            # Check if it has few unique values (categorical)
            elif n_unique <= max_categorical_unique:
                inferred_dtypes[col] = "c"
            else:
                # Too many unique text values -> ignore
                inferred_dtypes[col] = "i"

        # Other types -> ignore
        else:
            inferred_dtypes[col] = "i"

    return inferred_dtypes


@click.command()
@click.argument("input_file")
@click.argument("dtypes", required=False)
@click.argument("output_path", required=False)
@click.option(
    "--skip-existing",
    is_flag=True,
    default=True,
    help="Skip generating plots that already exist",
)
@click.option(
    "--theme",
    type=click.Choice(["darkgrid", "whitegrid", "dark", "white", "ticks"]),
    default="darkgrid",
    help="Seaborn plot style theme",
)
@click.option(
    "--n-workers",
    type=int,
    default=4,
    help="Number of parallel workers for plot generation",
)
@click.option(
    "--export-stats",
    is_flag=True,
    default=False,
    help="Export statistical summary to CSV",
)
@click.option(
<<<<<<< HEAD
    "--minimal",
    is_flag=True,
    default=False,
    help="Generate minimal set of plots (reduces redundant visualizations)",
=======
    "--infer-dtypes",
    "infer_types",  # Use a different parameter name
    is_flag=True,
    default=False,
    help="Automatically infer data types from the data",
)
@click.option(
    "--save-dtypes",
    type=click.Path(),
    default=None,
    help="Save inferred or used dtypes to a JSON file",
>>>>>>> f55d6262
)
@click.option(
    "--max-rows",
    type=int,
    default=DEFAULT_MAX_ROWS,
    help="Maximum number of rows before sampling is applied",
)
@click.option(
    "--sample-size",
    type=int,
    default=DEFAULT_SAMPLE_SIZE,
    help="Number of rows to sample for large datasets",
)
@click.option(
    "--no-sample",
    is_flag=True,
    default=False,
    help="Disable sampling for large datasets (may cause memory issues)",
)
def main(
    input_file,
    dtypes,
    output_path,
    skip_existing,
    theme,
    n_workers,
    export_stats,
<<<<<<< HEAD
    minimal,
=======
    infer_types,
    save_dtypes,
>>>>>>> f55d6262
    max_rows,
    sample_size,
    no_sample,
):
    """Create Plots From data in input

    INPUT_FILE: Path to CSV file containing the data

    DTYPES: (Optional) Path to JSON file with data types. If not provided,
    data types will be automatically inferred.

    OUTPUT_PATH: (Optional) Directory for output plots. Defaults to './output'
    """
    # Set matplotlib backend for CLI (non-interactive)
    matplotlib.use("agg")

    from dask.distributed import Client, LocalCluster

    # Configure logging
    logging.basicConfig(
        level=logging.INFO,
        format="%(asctime)s - %(name)s - %(levelname)s - %(message)s",
    )

    # Set global skip_existing flag
    global skip_existing_plots
    skip_existing_plots = skip_existing

    # Apply theme
    sns.set_style(theme)

    # Set default output path if not provided
    if output_path is None:
        output_path = "./output"
        logger.info(f"No output path specified, using: {output_path}")

    # Load or infer data types
    if dtypes is None or infer_types:
        logger.info("Inferring data types from the data...")
        # Load the full dataset to infer types
        data_full = pd.read_csv(input_file)
        data_types = infer_dtypes(data_full)

        # Log inferred types
        logger.info("Inferred data types:")
        for col, dtype in sorted(data_types.items()):
            dtype_name = {"n": "numeric", "c": "categorical", "i": "ignore"}[dtype]
            logger.info(f"  {col}: {dtype_name}")

        # Save dtypes if requested
        if save_dtypes:
            with open(save_dtypes, "w") as f:
                json.dump(data_types, f, indent=2)
            logger.info(f"Saved inferred data types to: {save_dtypes}")
    else:
        # Load dtypes from JSON file
        logger.info(f"Loading data types from: {dtypes}")
        with open(dtypes) as f:
            data_types = json.load(f)

        # Save dtypes if requested (even when loaded from file)
        if save_dtypes and save_dtypes != dtypes:
            with open(save_dtypes, "w") as f:
                json.dump(data_types, f, indent=2)
            logger.info(f"Saved data types to: {save_dtypes}")

    # Filter out columns with dtype "i" (ignore)
    columns_to_load = [col for col, dtype in data_types.items() if dtype != "i"]

    # Only load non-ignored columns from CSV
    data = pd.read_csv(input_file, usecols=columns_to_load)

    # Check and sample large datasets if necessary
    data, was_sampled = check_and_sample_large_dataset(
        data, max_rows=max_rows, sample_size=sample_size, no_sample=no_sample
    )

    if was_sampled:
        logger.info(
            "Note: Plots are generated from sampled data. "
            "Statistical summaries (--export-stats) will still use the full dataset."
        )

    new_file_name = f"{input_file}.parq"
    data.to_parquet(new_file_name)

<<<<<<< HEAD
    plots = create_plots(new_file_name, data_types, output_path, minimal=minimal)
=======
    cluster = LocalCluster(n_workers=n_workers, silence_logs=logging.WARNING)
    _client = Client(cluster)  # noqa: F841 - Client instance needed to enable dask cluster

    plots = create_plots(new_file_name, data_types, output_path)
>>>>>>> f55d6262
    dask.compute(*plots)

    # Export statistical summaries if requested
    # Note: For stats, we reload the full dataset to ensure accuracy
    if export_stats:
        if was_sampled:
            # Reload full dataset for statistics
            logger.info("Loading full dataset for statistical summary export...")
            full_data = pd.read_csv(input_file, usecols=columns_to_load)
            full_parquet = f"{input_file}.full.parq"
            full_data.to_parquet(full_parquet)
            export_statistical_summaries(full_parquet, data_types, output_path)
            # Clean up full dataset parquet
            if os.path.exists(full_parquet):
                os.remove(full_parquet)
        else:
            export_statistical_summaries(new_file_name, data_types, output_path)


def plot(
    data,
    dtypes=None,
    output_path=None,
    show=False,
    use_dask=False,
    n_workers=4,
    export_stats=False,
    minimal=False,
    max_rows=DEFAULT_MAX_ROWS,
    sample_size=DEFAULT_SAMPLE_SIZE,
    no_sample=False,
):
    """
    Create plots from a pandas DataFrame.

    Parameters
    ----------
    data : pandas.DataFrame
        The data to plot
    dtypes : dict, optional
        Dictionary mapping column names to data types:
        - 'n' for numeric
        - 'c' for category
        - 'i' for ignore
        If None, data types will be automatically inferred.
    output_path : str, optional
        Path to save plots. If None and show=False, uses a temporary directory.
        Defaults to None.
    show : bool, optional
        If True, display plots interactively. If False, save to disk.
        Defaults to False.
    use_dask : bool, optional
        If True, use Dask for parallel processing. Defaults to False.
    n_workers : int, optional
        Number of workers for Dask (only used if use_dask=True). Defaults to 4.
    export_stats : bool, optional
        If True, export statistical summaries to CSV files. Defaults to False.
    minimal : bool, optional
        If True, generate minimal set of plots (reduces redundant visualizations).
        Defaults to False.
    max_rows : int, optional
        Maximum number of rows before sampling is applied. Defaults to 100,000.
    sample_size : int, optional
        Number of rows to sample for large datasets. Defaults to 50,000.
    no_sample : bool, optional
        If True, disable sampling for large datasets. Defaults to False.

    Returns
    -------
    tuple
        A tuple of (output_path, dtypes) where output_path is the directory where
        plots were saved and dtypes is the dictionary of data types used for plotting.

    Examples
    --------
    >>> import pandas as pd
    >>> import brute_force_plotter as bfp
    >>>
    >>> data = pd.read_csv('data.csv')
    >>>
    >>> # Automatic type inference
    >>> output_path, dtypes = bfp.plot(data)
    >>> print(f"Inferred types: {dtypes}")
    >>>
    >>> # Manual type specification
    >>> dtypes = {'age': 'n', 'gender': 'c', 'id': 'i'}
    >>> output_path, dtypes_used = bfp.plot(data, dtypes, output_path='./plots')
    >>>
    >>> # Show plots interactively
    >>> bfp.plot(data, dtypes, show=True)
    >>>
    >>> # Export statistical summaries
    >>> bfp.plot(data, dtypes, output_path='./plots', export_stats=True)
    >>>
    >>> # Generate minimal set of plots
    >>> bfp.plot(data, dtypes, output_path='./plots', minimal=True)
    >>> # Handle large datasets with sampling
    >>> bfp.plot(data, dtypes, output_path='./plots', max_rows=50000, sample_size=25000)
    """
    global _show_plots, _save_plots

    # Infer dtypes if not provided
    if dtypes is None:
        logger.info("No dtypes provided, automatically inferring data types...")
        dtypes = infer_dtypes(data)

        # Log inferred types
        logger.info("Inferred data types:")
        for col, dtype in sorted(dtypes.items()):
            dtype_name = {"n": "numeric", "c": "categorical", "i": "ignore"}[dtype]
            logger.info(f"  {col}: {dtype_name}")

    # Set matplotlib backend based on show parameter
    if show:
        try:
            matplotlib.use("TkAgg")
        except Exception:
            try:
                matplotlib.use("Qt5Agg")
            except Exception:
                logger.warning("Could not set interactive backend, using default")
    else:
        matplotlib.use("agg")

    _show_plots = show
    _save_plots = not show or output_path is not None

    # Check and sample large datasets if necessary
    original_data = data
    data, was_sampled = check_and_sample_large_dataset(
        data, max_rows=max_rows, sample_size=sample_size, no_sample=no_sample
    )

    if was_sampled:
        logger.info(
            "Note: Plots are generated from sampled data. "
            "Statistical summaries (if enabled) will use the full dataset."
        )

    # Determine output path
    if output_path is None and not show:
        output_path = tempfile.mkdtemp(prefix="brute_force_plotter_")
        logger.info(
            f"No output path specified, using temporary directory: {output_path}"
        )
    elif output_path is None and show:
        # Create a temp directory anyway for potential saving
        output_path = tempfile.mkdtemp(prefix="brute_force_plotter_")

    # Create temporary parquet file for efficient processing
    temp_parquet = None
    try:
        with tempfile.NamedTemporaryFile(suffix=".parq", delete=False) as tmp:
            temp_parquet = tmp.name
        data.to_parquet(temp_parquet)

        if use_dask:
            from dask.distributed import Client, LocalCluster

            cluster = LocalCluster(n_workers=n_workers)
            client = Client(cluster)
            try:
                plots = create_plots(temp_parquet, dtypes, output_path, minimal=minimal)
                dask.compute(*plots)
            finally:
                client.close()
                cluster.close()
        else:
            plots = create_plots(temp_parquet, dtypes, output_path, use_dask=False, minimal=minimal)
            if plots:
                for plot_task in plots:
                    plot_task.compute()

        # Export statistical summaries if requested
        # If data was sampled, use full dataset for accurate statistics
        if export_stats:
            if was_sampled:
                logger.info("Using full dataset for statistical summary export...")
                temp_full_parquet = None
                try:
                    with tempfile.NamedTemporaryFile(
                        suffix=".parq", delete=False
                    ) as tmp:
                        temp_full_parquet = tmp.name
                    original_data.to_parquet(temp_full_parquet)
                    export_statistical_summaries(temp_full_parquet, dtypes, output_path)
                finally:
                    if temp_full_parquet and os.path.exists(temp_full_parquet):
                        os.remove(temp_full_parquet)
            else:
                export_statistical_summaries(temp_parquet, dtypes, output_path)
    finally:
        # Clean up temporary parquet file
        if temp_parquet and os.path.exists(temp_parquet):
            os.remove(temp_parquet)

    # Always return both output_path and dtypes for consistency
    return output_path, dtypes


def check_and_sample_large_dataset(
    data, max_rows=DEFAULT_MAX_ROWS, sample_size=DEFAULT_SAMPLE_SIZE, no_sample=False
):
    """
    Check if dataset is large and sample if necessary.

    Parameters
    ----------
    data : pandas.DataFrame
        The input data
    max_rows : int
        Maximum number of rows before sampling is applied
    sample_size : int
        Number of rows to sample for large datasets
    no_sample : bool
        If True, disable sampling even for large datasets

    Returns
    -------
    pandas.DataFrame
        Original or sampled DataFrame
    bool
        True if data was sampled, False otherwise
    """
    n_rows = len(data)

    # Check if sampling is needed
    if no_sample or n_rows <= max_rows:
        return data, False

    # Log warning about large dataset
    logger.warning(
        f"Dataset has {n_rows:,} rows, which exceeds the threshold of {max_rows:,} rows. "
        f"Sampling {sample_size:,} rows for visualization to improve performance."
    )
    logger.info(
        "To disable sampling, use --no-sample flag (may cause memory issues). "
        "To adjust sample size, use --sample-size parameter."
    )

    # Calculate memory usage estimate
    memory_mb = data.memory_usage(deep=True).sum() / 1024 / 1024
    logger.info(f"Original dataset memory usage: {memory_mb:.2f} MB")

    # Perform stratified sampling if possible, otherwise random sampling
    sampled_data = data.sample(n=min(sample_size, n_rows), random_state=42)

    # Log result
    sampled_memory_mb = sampled_data.memory_usage(deep=True).sum() / 1024 / 1024
    logger.info(
        f"Sampled dataset: {len(sampled_data):,} rows, {sampled_memory_mb:.2f} MB"
    )

    return sampled_data, True


def ignore_if_exist_or_save(func):
    """Decorator to handle plot saving/showing logic"""

    def wrapper(*args, **kwargs):
        file_name = kwargs.get("file_name")

        # If saving is disabled and showing is enabled, just create and show
        if _show_plots and not _save_plots:
            func(*args, **kwargs)
            plt.gcf().set_tight_layout(True)
            plt.show()
            plt.close("all")
        # If file exists and we're saving, skip
        elif file_name and os.path.isfile(file_name) and _save_plots:
            plt.close("all")
        # Otherwise, create the plot
        else:
            func(*args, **kwargs)
            plt.gcf().set_tight_layout(True)

            # Save if we should save
            if _save_plots and file_name:
                plt.gcf().savefig(file_name, dpi=120)

            # Show if we should show
            if _show_plots:
                plt.show()

            plt.close("all")

    return wrapper


def make_sure_path_exists(path):
    logger.debug(f"Make sure {path} exists")
    try:
        os.makedirs(path)
    except OSError as e:
        if e.errno != errno.EEXIST:
            return False
    return True


@dask.delayed
def plot_single_numeric(input_file, col, path):
    df = pd.read_parquet(input_file, columns=[col])
    file_name = os.path.join(path, f"{col}-dist-plot.png")
    data = df[col].dropna()
    _, axes = plt.subplots(2, 1, sharex=True, figsize=(8, 6))
    histogram_violin_plots(data, axes, file_name=file_name)


def plot_single_numeric_sync(input_file, col, path):
    """Non-delayed version for synchronous execution"""
    df = pd.read_parquet(input_file, columns=[col])
    file_name = os.path.join(path, f"{col}-dist-plot.png")
    data = df[col].dropna()
    _, axes = plt.subplots(2, 1, sharex=True, figsize=(8, 6))
    histogram_violin_plots(data, axes, file_name=file_name)

    # TODO plot log transformation too?
    # file_path = path + col + '-log-dist-plot.png'
    # if not os.path.isfile(file_path):
    # if data.min() < 1:
    # tmp = data + data.min()
    # logged = tmp.map(np.arcsinh)
    # else:
    # logged = data.map(np.log)
    # sns.distplot(logged, axlabel='log distribution of {}'.format(logged.name))
    # plt.tight_layout()
    # plt.savefig(file_path, dpi=120)
    # plt.close()
    #
    # file_path = path + col + '-sqrroot-dist-plot.png'
    # if not os.path.isfile(file_path):
    # square_rooted = data.map(np.sqrt)
    # sns.distplot(square_rooted, axlabel='sqrrot distribution of {}'.format(square_rooted.name))
    # plt.tight_layout()
    # plt.savefig(file_path, dpi=120)
    # plt.close()


@dask.delayed
def plot_single_category(input_file, col, path):
    df = pd.read_parquet(input_file, columns=[col])
    value_counts = df[col].value_counts(dropna=False)
    # if the categories are more than 50 then this should be ignored
    # TODO find a better way to visualize this
    if len(value_counts) > 50:
        ignore.add(col)
    else:
        file_name = os.path.join(path, col + "-bar-plot.png")
        bar_plot(df, col, file_name=file_name)


def plot_single_category_sync(input_file, col, path):
    """Non-delayed version for synchronous execution"""
    df = pd.read_parquet(input_file, columns=[col])
    value_counts = df[col].value_counts(dropna=False)
    if len(value_counts) > 50:
        ignore.add(col)
    else:
        file_name = os.path.join(path, col + "-bar-plot.png")
        bar_plot(df, col, file_name=file_name)


@dask.delayed
def plot_category_category(input_file, col1, col2, path):
    df = pd.read_parquet(input_file, columns=[col1, col2])
    if len(df[col1].unique()) < len(df[col2].unique()):
        col1, col2 = col2, col1
    file_name = os.path.join(path, f"{col1}-{col2}-bar-plot.png")
    bar_plot(df, col1, hue=col2, file_name=file_name)

    file_name = os.path.join(path, f"{col1}-{col2}-heatmap.png")
    heatmap(pd.crosstab(df[col1], df[col2]), file_name=file_name)


def plot_category_category_sync(input_file, col1, col2, path):
    """Non-delayed version for synchronous execution"""
    df = pd.read_parquet(input_file, columns=[col1, col2])
    if len(df[col1].unique()) < len(df[col2].unique()):
        col1, col2 = col2, col1
    file_name = os.path.join(path, f"{col1}-{col2}-bar-plot.png")
    bar_plot(df, col1, hue=col2, file_name=file_name)

    file_name = os.path.join(path, f"{col1}-{col2}-heatmap.png")
    heatmap(pd.crosstab(df[col1], df[col2]), file_name=file_name)


@dask.delayed
def plot_category_category_minimal(input_file, col1, col2, path):
    """Minimal version: only heatmap (skip bar plot)"""
    df = pd.read_parquet(input_file, columns=[col1, col2])
    if len(df[col1].unique()) < len(df[col2].unique()):
        col1, col2 = col2, col1
    file_name = os.path.join(path, f"{col1}-{col2}-heatmap.png")
    heatmap(pd.crosstab(df[col1], df[col2]), file_name=file_name)


def plot_category_category_minimal_sync(input_file, col1, col2, path):
    """Non-delayed minimal version for synchronous execution"""
    df = pd.read_parquet(input_file, columns=[col1, col2])
    if len(df[col1].unique()) < len(df[col2].unique()):
        col1, col2 = col2, col1
    file_name = os.path.join(path, f"{col1}-{col2}-heatmap.png")
    heatmap(pd.crosstab(df[col1], df[col2]), file_name=file_name)


@dask.delayed
def plot_numeric_numeric(input_file, col1, col2, path):
    df = pd.read_parquet(input_file, columns=[col1, col2])
    file_name = os.path.join(path, f"{col1}-{col2}-scatter-plot.png")
    scatter_plot(df, col1, col2, file_name=file_name)


def plot_numeric_numeric_sync(input_file, col1, col2, path):
    """Non-delayed version for synchronous execution"""
    df = pd.read_parquet(input_file, columns=[col1, col2])
    file_name = os.path.join(path, f"{col1}-{col2}-scatter-plot.png")
    scatter_plot(df, col1, col2, file_name=file_name)


@dask.delayed
def plot_category_numeric(input_file, category_col, numeric_col, path):
    df = pd.read_parquet(input_file, columns=[category_col, numeric_col])
    _, axes = plt.subplots(2, 2, sharex="col", sharey="row", figsize=(8, 6))
    axes = list(chain.from_iterable(axes))
    file_name = os.path.join(path, f"{category_col}-{numeric_col}-plot.png")
    bar_box_violin_dot_plots(df, category_col, numeric_col, axes, file_name=file_name)


def plot_category_numeric_sync(input_file, category_col, numeric_col, path):
    """Non-delayed version for synchronous execution"""
    df = pd.read_parquet(input_file, columns=[category_col, numeric_col])
    _, axes = plt.subplots(2, 2, sharex="col", sharey="row", figsize=(8, 6))
    axes = list(chain.from_iterable(axes))
    file_name = os.path.join(path, f"{category_col}-{numeric_col}-plot.png")
    bar_box_violin_dot_plots(df, category_col, numeric_col, axes, file_name=file_name)


@dask.delayed
def plot_category_numeric_minimal(input_file, category_col, numeric_col, path):
    """Minimal version: only box and violin plots (2 plots instead of 4)"""
    df = pd.read_parquet(input_file, columns=[category_col, numeric_col])
    _, axes = plt.subplots(1, 2, figsize=(8, 4))
    file_name = os.path.join(path, f"{category_col}-{numeric_col}-minimal-plot.png")
    box_violin_plots(df, category_col, numeric_col, axes, file_name=file_name)


def plot_category_numeric_minimal_sync(input_file, category_col, numeric_col, path):
    """Non-delayed minimal version for synchronous execution"""
    df = pd.read_parquet(input_file, columns=[category_col, numeric_col])
    _, axes = plt.subplots(1, 2, figsize=(8, 4))
    file_name = os.path.join(path, f"{category_col}-{numeric_col}-minimal-plot.png")
    box_violin_plots(df, category_col, numeric_col, axes, file_name=file_name)


def create_plots(input_file, dtypes, output_path, use_dask=True, minimal=False):
    distributions_path, two_d_interactions_path, three_d_interactions_path = (
        _create_directories(output_path)
    )
    plots = []

    # Add summary plots
    logger.info("Adding correlation matrix and missing values plots...")
    if minimal:
        plots.append(plot_correlation_matrix_minimal(input_file, dtypes, distributions_path))
    else:
        plots.append(plot_correlation_matrix(input_file, dtypes, distributions_path))
    plots.append(plot_missing_values(input_file, dtypes, distributions_path))

    for col, dtype in dtypes.items():
        print(col)
        if dtype == "i":
            continue
        if dtype == "n":
            if use_dask:
                plots.append(plot_single_numeric(input_file, col, distributions_path))
            else:
                plot_single_numeric_sync(input_file, col, distributions_path)
        if dtype == "c":
            if use_dask:
                plots.append(plot_single_category(input_file, col, distributions_path))
            else:
                plot_single_category_sync(input_file, col, distributions_path)

    for (col1, dtype1), (col2, dtype2) in combinations(dtypes.items(), 2):
        print(col1, col2)
        if dtype1 == "i" or dtype2 == "i":
            continue
        if any(col in ignore for col in [col1, col2]):
            continue
        if dtype1 == dtype2 == "n":
            if use_dask:
                plots.append(
                    plot_numeric_numeric(
                        input_file, col1, col2, two_d_interactions_path
                    )
                )
            else:
                plot_numeric_numeric_sync(
                    input_file, col1, col2, two_d_interactions_path
                )
        if dtype1 == dtype2 == "c":
            if minimal:
                # Minimal mode: only heatmap
                if use_dask:
                    plots.append(
                        plot_category_category_minimal(
                            input_file, col1, col2, two_d_interactions_path
                        )
                    )
                else:
                    plot_category_category_minimal_sync(
                        input_file, col1, col2, two_d_interactions_path
                    )
            else:
                # Full mode: bar plot + heatmap
                if use_dask:
                    plots.append(
                        plot_category_category(
                            input_file, col1, col2, two_d_interactions_path
                        )
                    )
                else:
                    plot_category_category_sync(
                        input_file, col1, col2, two_d_interactions_path
                    )
        if dtype1 == "c" and dtype2 == "n":
            if minimal:
                # Minimal mode: only box + violin
                if use_dask:
                    plots.append(
                        plot_category_numeric_minimal(
                            input_file, col1, col2, two_d_interactions_path
                        )
                    )
                else:
                    plot_category_numeric_minimal_sync(
                        input_file, col1, col2, two_d_interactions_path
                    )
            else:
                # Full mode: all 4 plots (bar, strip, box, violin)
                if use_dask:
                    plots.append(
                        plot_category_numeric(
                            input_file, col1, col2, two_d_interactions_path
                        )
                    )
                else:
                    plot_category_numeric_sync(
                        input_file, col1, col2, two_d_interactions_path
                    )
        if dtype1 == "n" and dtype2 == "c":
            if minimal:
                # Minimal mode: only box + violin
                if use_dask:
                    plots.append(
                        plot_category_numeric_minimal(
                            input_file, col2, col1, two_d_interactions_path
                        )
                    )
                else:
                    plot_category_numeric_minimal_sync(
                        input_file, col2, col1, two_d_interactions_path
                    )
            else:
                # Full mode: all 4 plots (bar, strip, box, violin)
                if use_dask:
                    plots.append(
                        plot_category_numeric(
                            input_file, col2, col1, two_d_interactions_path
                        )
                    )
                else:
                    plot_category_numeric_sync(
                        input_file, col2, col1, two_d_interactions_path
                    )

            # for (col1, dtype1), (col2, dtype2), (col3, dtype3) in combinations(
            # dtypes.items(), 3):
            #     print(col1, col2, col3)
            #     dtypes_array = [dtype1, dtype2, dtype3]
            #     all_categories = all(dtype == 'c' for dtype in dtypes_array)
            #     all_numeric = all(dtype == 'n' for dtype in dtypes_array)
            #
            #     if any(col in ignore for col in [col1, col2, col3]):
            #         continue
            #     if all_categories:
            #         plot_categorical_categorical_categorical(three_d_interactions_path)
            #     if all_numeric:
            #         plot_numeric_numeric_numeric(three_d_interactions_path)
            # if dtype1 == 'c' and dtype2 == 'n' and dtype3 == 'n':
            #     plot_numeric_numeric_category(df, col2, col3, col1,
            #                                   three_d_interactions_path)
            #
            # if dtype1 == 'c' and dtype2 == 'c' and dtype3 == 'n':
            #     plot_numeric_category_category(df, col3, col1, col3,
            #                                    three_d_interactions_path)
            # if dtype1 == 'c' and dtype2 == 'n' and dtype3 == 'c':
            #     plot_numeric_category_category(df, col2, col1, col3,
            #                                    three_d_interactions_path)
            # if dtype1 == 'n' and dtype2 == 'n' and dtype3 == 'c':
            #     plot_numeric_numeric_category(df, col1, col2, col3,
            #                                   three_d_interactions_path)
            # if dtype1 == 'n' and dtype2 == 'c' and dtype3 == 'c':
            #     plot_numeric_category_category(df, col1, col2, col3,
            #                                    three_d_interactions_path)
            # if dtype1 == 'n' and dtype2 == 'c' and dtype3 == 'n':
            #     plot_numeric_numeric_category(df, col1, col3, col2,
            #                                   three_d_interactions_path)
    return plots


def _create_directories(output_path):
    distribution_path = os.path.join(output_path, "distributions")
    two_d_interaction_path = os.path.join(output_path, "2d_interactions")
    three_d_interaction_path = os.path.join(output_path, "3d_interactions")

    make_sure_path_exists(distribution_path)
    make_sure_path_exists(two_d_interaction_path)
    make_sure_path_exists(three_d_interaction_path)
    return distribution_path, two_d_interaction_path, three_d_interaction_path


# def plot_data_frame(df):
# file_path = path + 'corr-spearman-plot.png'
# if not os.path.isfile(file_path):
# sns.corrplot(df, cmap_range='full', method='spearman')
# plt.savefig(file_path, dpi=120)
# plt.close()

# file_path = path + 'corr-pearson-plot.png'
# if not os.path.isfile(file_path):
# sns.corrplot(df, cmap_range='full')
# plt.savefig(file_path, dpi=120)
# plt.close()


def autolabel(rects):
    """Attach a text label above each bar in *rects*, displaying its height."""
    for rect in rects:
        height = rect.get_height()
        if not math.isnan(height) and height > 0:
            plt.annotate(
                f"{int(height)}",
                xy=(rect.get_x() + rect.get_width() / 2, height),
                xytext=(0, 3),  # 3 points vertical offset
                textcoords="offset points",
                ha="center",
                va="bottom",
            )


@ignore_if_exist_or_save
def histogram_violin_plots(data, axes, file_name=None):
    # histogram
    sns.histplot(data, ax=axes[0], kde=True)
    sns.violinplot(x=data, ax=axes[1], inner="quartile", density_norm="count")
    sns.despine(left=True)


@ignore_if_exist_or_save
def bar_plot(data, col, hue=None, file_name=None):
    ax = sns.countplot(x=col, hue=hue, data=data.sort_values(col))
    sns.despine(left=True)

    autolabel(ax.patches)


@ignore_if_exist_or_save
def scatter_plot(data, col1, col2, file_name=None):
    sns.regplot(x=col1, y=col2, data=data, fit_reg=False)
    sns.despine(left=True)


@ignore_if_exist_or_save
def bar_box_violin_dot_plots(data, category_col, numeric_col, axes, file_name=None):
    sns.barplot(x=category_col, y=numeric_col, data=data, ax=axes[0])
    sns.stripplot(x=category_col, y=numeric_col, data=data, jitter=True, ax=axes[1])
    sns.boxplot(
        x=category_col,
        y=numeric_col,
        data=data[data[numeric_col].notnull()],
        ax=axes[2],
    )
    sns.violinplot(
        x=category_col,
        y=numeric_col,
        data=data,
        inner="quartile",
        density_norm="count",
        ax=axes[3],
    )
    sns.despine(left=True)


@ignore_if_exist_or_save
def box_violin_plots(data, category_col, numeric_col, axes, file_name=None):
    """Minimal version: only box and violin plots"""
    sns.boxplot(
        x=category_col,
        y=numeric_col,
        data=data[data[numeric_col].notnull()],
        ax=axes[0],
    )
    sns.violinplot(
        x=category_col,
        y=numeric_col,
        data=data,
        inner="quartile",
        density_norm="count",
        ax=axes[1],
    )
    sns.despine(left=True)


@ignore_if_exist_or_save
def heatmap(data, file_name=None):
    cmap = "BuGn" if (data.values >= 0).all() else "coolwarm"
    sns.heatmap(data=data, annot=True, fmt="d", cmap=cmap)
    sns.despine(left=True)


@ignore_if_exist_or_save
def correlation_heatmap(data, file_name=None, title="Correlation Matrix"):
    """Create a correlation matrix heatmap"""
    plt.figure(figsize=(10, 8))
    sns.heatmap(
        data=data,
        annot=True,
        fmt=".2f",
        cmap="coolwarm",
        center=0,
        vmin=-1,
        vmax=1,
        square=True,
        linewidths=0.5,
    )
    plt.title(title)
    sns.despine(left=True)


@ignore_if_exist_or_save
def missing_plot(data, file_name=None):
    """Create a heatmap showing missing values"""
    plt.figure(figsize=(12, 6))
    sns.heatmap(data, cbar=True, yticklabels=False, cmap="viridis")
    plt.title("Missing Values Heatmap")
    plt.xlabel("Columns")
    plt.ylabel("Rows")
    sns.despine(left=True)


@dask.delayed
def plot_correlation_matrix(input_file, dtypes, path):
    """
    Generate correlation matrix plots (Pearson and Spearman) for numeric columns
    """
    # Get only numeric columns
    numeric_cols = [col for col, dtype in dtypes.items() if dtype == "n"]

    if len(numeric_cols) < 2:
        logger.info(
            "Not enough numeric columns for correlation matrix (need at least 2)"
        )
        return

    # Read only numeric columns
    df = pd.read_parquet(input_file, columns=numeric_cols)

    # Pearson correlation
    pearson_corr = df.corr(method="pearson")
    file_name = os.path.join(path, "correlation-pearson.png")
    correlation_heatmap(
        pearson_corr, file_name=file_name, title="Pearson Correlation Matrix"
    )

    # Spearman correlation
    spearman_corr = df.corr(method="spearman")
    file_name = os.path.join(path, "correlation-spearman.png")
    correlation_heatmap(
        spearman_corr, file_name=file_name, title="Spearman Correlation Matrix"
    )


@dask.delayed
def plot_correlation_matrix_minimal(input_file, dtypes, path):
    """
    Generate only Spearman correlation matrix (minimal version)
    """
    # Get only numeric columns
    numeric_cols = [col for col, dtype in dtypes.items() if dtype == "n"]

    if len(numeric_cols) < 2:
        logger.info(
            "Not enough numeric columns for correlation matrix (need at least 2)"
        )
        return

    # Read only numeric columns
    df = pd.read_parquet(input_file, columns=numeric_cols)

    # Only Spearman correlation (more robust to outliers)
    spearman_corr = df.corr(method="spearman")
    file_name = os.path.join(path, "correlation-spearman.png")
    correlation_heatmap(
        spearman_corr, file_name=file_name, title="Spearman Correlation Matrix"
    )


@dask.delayed
def plot_missing_values(input_file, dtypes, path):
    """
    Generate missing values heatmap and analysis
    """
    # Get all non-ignored columns
    cols = [col for col, dtype in dtypes.items() if dtype != "i"]

    if not cols:
        logger.info("No columns to analyze for missing values")
        return

    # Read data
    df = pd.read_parquet(input_file, columns=cols)

    # Create missing values pattern (True where value is missing)
    missing_data = df.isnull()

    # Only create plot if there are any missing values
    if missing_data.any().any():
        file_name = os.path.join(path, "missing-values-heatmap.png")
        missing_plot(missing_data, file_name=file_name)
    else:
        logger.info("No missing values found in the dataset")


def export_statistical_summaries(input_file, dtypes, output_path):
    """
    Export statistical summaries to CSV files

    Parameters
    ----------
    input_file : str
        Path to the parquet file
    dtypes : dict
        Dictionary mapping column names to data types
    output_path : str
        Directory where CSV files will be saved
    """
    logger.info("Exporting statistical summaries...")

    # Get non-ignored columns
    cols = [col for col, dtype in dtypes.items() if dtype != "i"]

    if not cols:
        logger.info("No columns to export statistics for")
        return

    # Read data
    df = pd.read_parquet(input_file, columns=cols)

    # Create stats directory
    stats_path = os.path.join(output_path, "statistics")
    make_sure_path_exists(stats_path)

    # 1. Numeric statistics
    numeric_cols = [col for col, dtype in dtypes.items() if dtype == "n"]
    if numeric_cols:
        numeric_stats = df[numeric_cols].describe()
        # Add missing count
        numeric_stats.loc["missing"] = df[numeric_cols].isnull().sum()
        numeric_stats.loc["missing_pct"] = (
            df[numeric_cols].isnull().sum() / len(df)
        ) * 100

        stats_file = os.path.join(stats_path, "numeric_statistics.csv")
        numeric_stats.to_csv(stats_file)
        logger.info(f"Numeric statistics saved to: {stats_file}")

    # 2. Categorical statistics (value counts for each categorical column)
    category_cols = [col for col, dtype in dtypes.items() if dtype == "c"]
    if category_cols:
        for col in category_cols:
            value_counts = df[col].value_counts(dropna=False)
            value_counts_df = pd.DataFrame(
                {
                    "value": value_counts.index,
                    "count": value_counts.values,
                    "percentage": (value_counts.values / len(df)) * 100,
                }
            )

            stats_file = os.path.join(stats_path, f"category_{col}_counts.csv")
            value_counts_df.to_csv(stats_file, index=False)

        logger.info(f"Categorical statistics saved for {len(category_cols)} columns")

    # 3. Missing values analysis
    missing_summary = pd.DataFrame(
        {
            "column": cols,
            "missing_count": [df[col].isnull().sum() for col in cols],
            "missing_percentage": [
                (df[col].isnull().sum() / len(df)) * 100 for col in cols
            ],
            "total_count": len(df),
            "non_missing_count": [df[col].notnull().sum() for col in cols],
        }
    )

    missing_file = os.path.join(stats_path, "missing_values_summary.csv")
    missing_summary.to_csv(missing_file, index=False)
    logger.info(f"Missing values summary saved to: {missing_file}")

    # 4. Overall dataset summary
    overall_summary = pd.DataFrame(
        {
            "metric": [
                "total_rows",
                "total_columns",
                "numeric_columns",
                "categorical_columns",
                "columns_with_missing",
                "total_missing_cells",
                "missing_percentage",
            ],
            "value": [
                len(df),
                len(cols),
                len(numeric_cols),
                len(category_cols),
                missing_summary[missing_summary["missing_count"] > 0].shape[0],
                missing_summary["missing_count"].sum(),
                (missing_summary["missing_count"].sum() / (len(df) * len(cols))) * 100,
            ],
        }
    )

    overall_file = os.path.join(stats_path, "overall_summary.csv")
    overall_summary.to_csv(overall_file, index=False)
    logger.info(f"Overall summary saved to: {overall_file}")


if __name__ == "__main__":
    main()<|MERGE_RESOLUTION|>--- conflicted
+++ resolved
@@ -154,12 +154,10 @@
     help="Export statistical summary to CSV",
 )
 @click.option(
-<<<<<<< HEAD
     "--minimal",
     is_flag=True,
     default=False,
     help="Generate minimal set of plots (reduces redundant visualizations)",
-=======
     "--infer-dtypes",
     "infer_types",  # Use a different parameter name
     is_flag=True,
@@ -171,7 +169,6 @@
     type=click.Path(),
     default=None,
     help="Save inferred or used dtypes to a JSON file",
->>>>>>> f55d6262
 )
 @click.option(
     "--max-rows",
@@ -199,12 +196,9 @@
     theme,
     n_workers,
     export_stats,
-<<<<<<< HEAD
     minimal,
-=======
     infer_types,
     save_dtypes,
->>>>>>> f55d6262
     max_rows,
     sample_size,
     no_sample,
@@ -291,14 +285,11 @@
     new_file_name = f"{input_file}.parq"
     data.to_parquet(new_file_name)
 
-<<<<<<< HEAD
     plots = create_plots(new_file_name, data_types, output_path, minimal=minimal)
-=======
     cluster = LocalCluster(n_workers=n_workers, silence_logs=logging.WARNING)
     _client = Client(cluster)  # noqa: F841 - Client instance needed to enable dask cluster
 
     plots = create_plots(new_file_name, data_types, output_path)
->>>>>>> f55d6262
     dask.compute(*plots)
 
     # Export statistical summaries if requested

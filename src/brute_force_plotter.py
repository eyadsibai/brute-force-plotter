#!/usr/bin/env python

"""
Brute Force Plotter
-----------------
Library and Command Line Interface

"""

import errno
from itertools import chain, combinations
import json
import logging
import math
import os
import tempfile

import click
import dask
import matplotlib
import matplotlib.pyplot as plt
import pandas as pd
import seaborn as sns

logger = logging.getLogger(__name__)


ignore = set()
skip_existing_plots = True  # Global flag for skipping existing plots

# Global configuration
_show_plots = False
_save_plots = True

# Large dataset configuration
DEFAULT_MAX_ROWS = 100000  # Default threshold for sampling
DEFAULT_SAMPLE_SIZE = 50000  # Default sample size for large datasets

sns.set_style("darkgrid")
sns.set_context("paper")

sns.set(rc={"figure.figsize": (8, 6)})


def infer_dtypes(data, max_categorical_ratio=0.05, max_categorical_unique=50):
    """
    Automatically infer data types for columns in a DataFrame.

    Parameters
    ----------
    data : pandas.DataFrame
        The data to infer types for
    max_categorical_ratio : float, optional
        Maximum ratio of unique values to total values for a column to be
        considered categorical. Default is 0.05 (5%).
    max_categorical_unique : int, optional
        Maximum number of unique values for a column to be considered
        categorical. Default is 50.

    Returns
    -------
    dict
        Dictionary mapping column names to inferred data types:
        - 'n' for numeric
        - 'c' for category
        - 'i' for ignore (e.g., unique identifiers, text fields)

    Notes
    -----
    The inference logic:
    - Numeric dtypes (int, float) with few unique values -> categorical
    - Numeric dtypes with many unique values -> numeric
    - Object/string dtypes with few unique values -> categorical
    - Object/string dtypes with many unique values -> ignore
    - Boolean dtypes -> categorical
    - Datetime dtypes -> ignore (for now)
    """
    inferred_dtypes = {}

    for col in data.columns:
        dtype = data[col].dtype
        n_unique = data[col].nunique()
        n_total = len(data[col].dropna())
        unique_ratio = n_unique / n_total if n_total > 0 else 0

        # Boolean columns -> categorical
        if dtype == "bool":
            inferred_dtypes[col] = "c"

        # Numeric columns (int, float)
        elif pd.api.types.is_numeric_dtype(dtype):
            # Check if it's likely an ID column (all unique or nearly all unique)
            if unique_ratio > 0.95 and n_unique > max_categorical_unique:
                inferred_dtypes[col] = "i"
            # Check if it should be categorical
            # Use AND for the conditions: both must be true
            elif (
                n_unique <= max_categorical_unique
                and unique_ratio <= max_categorical_ratio
            ):
                inferred_dtypes[col] = "c"
            else:
                inferred_dtypes[col] = "n"

        # Datetime columns -> ignore (for now, could be enhanced later)
        elif pd.api.types.is_datetime64_any_dtype(dtype):
            inferred_dtypes[col] = "i"

        # Object/string columns
        elif dtype == "object" or pd.api.types.is_string_dtype(dtype):
            # Check if all values are unique (likely an ID or name column)
            if unique_ratio > 0.95:
                inferred_dtypes[col] = "i"
            # Check if it has few unique values (categorical)
            elif n_unique <= max_categorical_unique:
                inferred_dtypes[col] = "c"
            else:
                # Too many unique text values -> ignore
                inferred_dtypes[col] = "i"

        # Other types -> ignore
        else:
            inferred_dtypes[col] = "i"

    return inferred_dtypes


@click.command()
@click.argument("input_file")
@click.argument("dtypes", required=False)
@click.argument("output_path", required=False)
@click.option(
    "--skip-existing",
    is_flag=True,
    default=True,
    help="Skip generating plots that already exist",
)
@click.option(
    "--theme",
    type=click.Choice(["darkgrid", "whitegrid", "dark", "white", "ticks"]),
    default="darkgrid",
    help="Seaborn plot style theme",
)
@click.option(
    "--n-workers",
    type=int,
    default=4,
    help="Number of parallel workers for plot generation",
)
@click.option(
    "--export-stats",
    is_flag=True,
    default=False,
    help="Export statistical summary to CSV",
)
@click.option(
    "--minimal",
    is_flag=True,
    default=False,
    help="Generate minimal set of plots (reduces redundant visualizations)",
    "--infer-dtypes",
    "infer_types",  # Use a different parameter name
    is_flag=True,
    default=False,
    help="Automatically infer data types from the data",
)
@click.option(
    "--save-dtypes",
    type=click.Path(),
    default=None,
    help="Save inferred or used dtypes to a JSON file",
)
@click.option(
    "--max-rows",
    type=int,
    default=DEFAULT_MAX_ROWS,
    help="Maximum number of rows before sampling is applied",
)
@click.option(
    "--sample-size",
    type=int,
    default=DEFAULT_SAMPLE_SIZE,
    help="Number of rows to sample for large datasets",
)
@click.option(
    "--no-sample",
    is_flag=True,
    default=False,
    help="Disable sampling for large datasets (may cause memory issues)",
)
def main(
    input_file,
    dtypes,
    output_path,
    skip_existing,
    theme,
    n_workers,
    export_stats,
    minimal,
    infer_types,
    save_dtypes,
    max_rows,
    sample_size,
    no_sample,
):
    """Create Plots From data in input

    INPUT_FILE: Path to CSV file containing the data

    DTYPES: (Optional) Path to JSON file with data types. If not provided,
    data types will be automatically inferred.

    OUTPUT_PATH: (Optional) Directory for output plots. Defaults to './output'
    """
    # Set matplotlib backend for CLI (non-interactive)
    matplotlib.use("agg")

    from dask.distributed import Client, LocalCluster

    # Configure logging
    logging.basicConfig(
        level=logging.INFO,
        format="%(asctime)s - %(name)s - %(levelname)s - %(message)s",
    )

    # Set global skip_existing flag
    global skip_existing_plots
    skip_existing_plots = skip_existing

    # Apply theme
    sns.set_style(theme)

    # Set default output path if not provided
    if output_path is None:
        output_path = "./output"
        logger.info(f"No output path specified, using: {output_path}")

    # Load or infer data types
    if dtypes is None or infer_types:
        logger.info("Inferring data types from the data...")
        # Load the full dataset to infer types
        data_full = pd.read_csv(input_file)
        data_types = infer_dtypes(data_full)

        # Log inferred types
        logger.info("Inferred data types:")
        for col, dtype in sorted(data_types.items()):
            dtype_name = {"n": "numeric", "c": "categorical", "i": "ignore"}[dtype]
            logger.info(f"  {col}: {dtype_name}")

        # Save dtypes if requested
        if save_dtypes:
            with open(save_dtypes, "w") as f:
                json.dump(data_types, f, indent=2)
            logger.info(f"Saved inferred data types to: {save_dtypes}")
    else:
        # Load dtypes from JSON file
        logger.info(f"Loading data types from: {dtypes}")
        with open(dtypes) as f:
            data_types = json.load(f)

        # Save dtypes if requested (even when loaded from file)
        if save_dtypes and save_dtypes != dtypes:
            with open(save_dtypes, "w") as f:
                json.dump(data_types, f, indent=2)
            logger.info(f"Saved data types to: {save_dtypes}")

    # Filter out columns with dtype "i" (ignore)
    columns_to_load = [col for col, dtype in data_types.items() if dtype != "i"]

    # Only load non-ignored columns from CSV
    data = pd.read_csv(input_file, usecols=columns_to_load)

    # Check and sample large datasets if necessary
    data, was_sampled = check_and_sample_large_dataset(
        data, max_rows=max_rows, sample_size=sample_size, no_sample=no_sample
    )

    if was_sampled:
        logger.info(
            "Note: Plots are generated from sampled data. "
            "Statistical summaries (--export-stats) will still use the full dataset."
        )

    new_file_name = f"{input_file}.parq"
    data.to_parquet(new_file_name)

    plots = create_plots(new_file_name, data_types, output_path, minimal=minimal)
    cluster = LocalCluster(n_workers=n_workers, silence_logs=logging.WARNING)
    _client = Client(cluster)  # noqa: F841 - Client instance needed to enable dask cluster

    plots = create_plots(new_file_name, data_types, output_path)
    dask.compute(*plots)

    # Export statistical summaries if requested
    # Note: For stats, we reload the full dataset to ensure accuracy
    if export_stats:
        if was_sampled:
            # Reload full dataset for statistics
            logger.info("Loading full dataset for statistical summary export...")
            full_data = pd.read_csv(input_file, usecols=columns_to_load)
            full_parquet = f"{input_file}.full.parq"
            full_data.to_parquet(full_parquet)
            export_statistical_summaries(full_parquet, data_types, output_path)
            # Clean up full dataset parquet
            if os.path.exists(full_parquet):
                os.remove(full_parquet)
        else:
            export_statistical_summaries(new_file_name, data_types, output_path)


def plot(
    data,
    dtypes=None,
    output_path=None,
    show=False,
    use_dask=False,
    n_workers=4,
    export_stats=False,
    minimal=False,
    max_rows=DEFAULT_MAX_ROWS,
    sample_size=DEFAULT_SAMPLE_SIZE,
    no_sample=False,
):
    """
    Create plots from a pandas DataFrame.

    Parameters
    ----------
    data : pandas.DataFrame
        The data to plot
    dtypes : dict, optional
        Dictionary mapping column names to data types:
        - 'n' for numeric
        - 'c' for category
        - 't' for time series (datetime)
        - 'i' for ignore
        If None, data types will be automatically inferred.
    output_path : str, optional
        Path to save plots. If None and show=False, uses a temporary directory.
        Defaults to None.
    show : bool, optional
        If True, display plots interactively. If False, save to disk.
        Defaults to False.
    use_dask : bool, optional
        If True, use Dask for parallel processing. Defaults to False.
    n_workers : int, optional
        Number of workers for Dask (only used if use_dask=True). Defaults to 4.
    export_stats : bool, optional
        If True, export statistical summaries to CSV files. Defaults to False.
    minimal : bool, optional
        If True, generate minimal set of plots (reduces redundant visualizations).
        Defaults to False.
    max_rows : int, optional
        Maximum number of rows before sampling is applied. Defaults to 100,000.
    sample_size : int, optional
        Number of rows to sample for large datasets. Defaults to 50,000.
    no_sample : bool, optional
        If True, disable sampling for large datasets. Defaults to False.

    Returns
    -------
    tuple
        A tuple of (output_path, dtypes) where output_path is the directory where
        plots were saved and dtypes is the dictionary of data types used for plotting.

    Examples
    --------
    >>> import pandas as pd
    >>> import brute_force_plotter as bfp
    >>>
    >>> data = pd.read_csv('data.csv')
    >>>
    >>> # Automatic type inference
    >>> output_path, dtypes = bfp.plot(data)
    >>> print(f"Inferred types: {dtypes}")
    >>>
    >>> # Manual type specification
    >>> dtypes = {'age': 'n', 'gender': 'c', 'id': 'i'}
    >>> output_path, dtypes_used = bfp.plot(data, dtypes, output_path='./plots')
    >>>
    >>> # Show plots interactively
    >>> bfp.plot(data, dtypes, show=True)
    >>>
    >>> # Export statistical summaries
    >>> bfp.plot(data, dtypes, output_path='./plots', export_stats=True)
    >>>
    >>> # Generate minimal set of plots
    >>> bfp.plot(data, dtypes, output_path='./plots', minimal=True)
    >>> # Handle large datasets with sampling
    >>> bfp.plot(data, dtypes, output_path='./plots', max_rows=50000, sample_size=25000)
    """
    global _show_plots, _save_plots

    # Infer dtypes if not provided
    if dtypes is None:
        logger.info("No dtypes provided, automatically inferring data types...")
        dtypes = infer_dtypes(data)

        # Log inferred types
        logger.info("Inferred data types:")
        for col, dtype in sorted(dtypes.items()):
            dtype_name = {"n": "numeric", "c": "categorical", "i": "ignore"}[dtype]
            logger.info(f"  {col}: {dtype_name}")

    # Set matplotlib backend based on show parameter
    if show:
        try:
            matplotlib.use("TkAgg")
        except Exception:
            try:
                matplotlib.use("Qt5Agg")
            except Exception:
                logger.warning("Could not set interactive backend, using default")
    else:
        matplotlib.use("agg")

    _show_plots = show
    _save_plots = not show or output_path is not None

    # Check and sample large datasets if necessary
    original_data = data
    data, was_sampled = check_and_sample_large_dataset(
        data, max_rows=max_rows, sample_size=sample_size, no_sample=no_sample
    )

    if was_sampled:
        logger.info(
            "Note: Plots are generated from sampled data. "
            "Statistical summaries (if enabled) will use the full dataset."
        )

    # Determine output path
    if output_path is None and not show:
        output_path = tempfile.mkdtemp(prefix="brute_force_plotter_")
        logger.info(
            f"No output path specified, using temporary directory: {output_path}"
        )
    elif output_path is None and show:
        # Create a temp directory anyway for potential saving
        output_path = tempfile.mkdtemp(prefix="brute_force_plotter_")

    # Create temporary parquet file for efficient processing
    temp_parquet = None
    try:
        with tempfile.NamedTemporaryFile(suffix=".parq", delete=False) as tmp:
            temp_parquet = tmp.name
        data.to_parquet(temp_parquet)

        if use_dask:
            from dask.distributed import Client, LocalCluster

            cluster = LocalCluster(n_workers=n_workers)
            client = Client(cluster)
            try:
                plots = create_plots(temp_parquet, dtypes, output_path, minimal=minimal)
                dask.compute(*plots)
            finally:
                client.close()
                cluster.close()
        else:
            plots = create_plots(temp_parquet, dtypes, output_path, use_dask=False, minimal=minimal)
            if plots:
                for plot_task in plots:
                    plot_task.compute()

        # Export statistical summaries if requested
        # If data was sampled, use full dataset for accurate statistics
        if export_stats:
            if was_sampled:
                logger.info("Using full dataset for statistical summary export...")
                temp_full_parquet = None
                try:
                    with tempfile.NamedTemporaryFile(
                        suffix=".parq", delete=False
                    ) as tmp:
                        temp_full_parquet = tmp.name
                    original_data.to_parquet(temp_full_parquet)
                    export_statistical_summaries(temp_full_parquet, dtypes, output_path)
                finally:
                    if temp_full_parquet and os.path.exists(temp_full_parquet):
                        os.remove(temp_full_parquet)
            else:
                export_statistical_summaries(temp_parquet, dtypes, output_path)
    finally:
        # Clean up temporary parquet file
        if temp_parquet and os.path.exists(temp_parquet):
            os.remove(temp_parquet)

    # Always return both output_path and dtypes for consistency
    return output_path, dtypes


def check_and_sample_large_dataset(
    data, max_rows=DEFAULT_MAX_ROWS, sample_size=DEFAULT_SAMPLE_SIZE, no_sample=False
):
    """
    Check if dataset is large and sample if necessary.

    Parameters
    ----------
    data : pandas.DataFrame
        The input data
    max_rows : int
        Maximum number of rows before sampling is applied
    sample_size : int
        Number of rows to sample for large datasets
    no_sample : bool
        If True, disable sampling even for large datasets

    Returns
    -------
    pandas.DataFrame
        Original or sampled DataFrame
    bool
        True if data was sampled, False otherwise
    """
    n_rows = len(data)

    # Check if sampling is needed
    if no_sample or n_rows <= max_rows:
        return data, False

    # Log warning about large dataset
    logger.warning(
        f"Dataset has {n_rows:,} rows, which exceeds the threshold of {max_rows:,} rows. "
        f"Sampling {sample_size:,} rows for visualization to improve performance."
    )
    logger.info(
        "To disable sampling, use --no-sample flag (may cause memory issues). "
        "To adjust sample size, use --sample-size parameter."
    )

    # Calculate memory usage estimate
    memory_mb = data.memory_usage(deep=True).sum() / 1024 / 1024
    logger.info(f"Original dataset memory usage: {memory_mb:.2f} MB")

    # Perform stratified sampling if possible, otherwise random sampling
    sampled_data = data.sample(n=min(sample_size, n_rows), random_state=42)

    # Log result
    sampled_memory_mb = sampled_data.memory_usage(deep=True).sum() / 1024 / 1024
    logger.info(
        f"Sampled dataset: {len(sampled_data):,} rows, {sampled_memory_mb:.2f} MB"
    )

    return sampled_data, True


def ignore_if_exist_or_save(func):
    """Decorator to handle plot saving/showing logic"""

    def wrapper(*args, **kwargs):
        file_name = kwargs.get("file_name")

        # If saving is disabled and showing is enabled, just create and show
        if _show_plots and not _save_plots:
            func(*args, **kwargs)
            plt.gcf().set_tight_layout(True)
            plt.show()
            plt.close("all")
        # If file exists and we're saving, skip
        elif file_name and os.path.isfile(file_name) and _save_plots:
            plt.close("all")
        # Otherwise, create the plot
        else:
            func(*args, **kwargs)
            plt.gcf().set_tight_layout(True)

            # Save if we should save
            if _save_plots and file_name:
                plt.gcf().savefig(file_name, dpi=120)

            # Show if we should show
            if _show_plots:
                plt.show()

            plt.close("all")

    return wrapper


def make_sure_path_exists(path):
    logger.debug(f"Make sure {path} exists")
    try:
        os.makedirs(path)
    except OSError as e:
        if e.errno != errno.EEXIST:
            return False
    return True


@dask.delayed
def plot_single_numeric(input_file, col, path):
    df = pd.read_parquet(input_file, columns=[col])
    file_name = os.path.join(path, f"{col}-dist-plot.png")
    data = df[col].dropna()
    _, axes = plt.subplots(2, 1, sharex=True, figsize=(8, 6))
    histogram_violin_plots(data, axes, file_name=file_name)


def plot_single_numeric_sync(input_file, col, path):
    """Non-delayed version for synchronous execution"""
    df = pd.read_parquet(input_file, columns=[col])
    file_name = os.path.join(path, f"{col}-dist-plot.png")
    data = df[col].dropna()
    _, axes = plt.subplots(2, 1, sharex=True, figsize=(8, 6))
    histogram_violin_plots(data, axes, file_name=file_name)

    # TODO plot log transformation too?
    # file_path = path + col + '-log-dist-plot.png'
    # if not os.path.isfile(file_path):
    # if data.min() < 1:
    # tmp = data + data.min()
    # logged = tmp.map(np.arcsinh)
    # else:
    # logged = data.map(np.log)
    # sns.distplot(logged, axlabel='log distribution of {}'.format(logged.name))
    # plt.tight_layout()
    # plt.savefig(file_path, dpi=120)
    # plt.close()
    #
    # file_path = path + col + '-sqrroot-dist-plot.png'
    # if not os.path.isfile(file_path):
    # square_rooted = data.map(np.sqrt)
    # sns.distplot(square_rooted, axlabel='sqrrot distribution of {}'.format(square_rooted.name))
    # plt.tight_layout()
    # plt.savefig(file_path, dpi=120)
    # plt.close()


@dask.delayed
def plot_single_category(input_file, col, path):
    df = pd.read_parquet(input_file, columns=[col])
    value_counts = df[col].value_counts(dropna=False)
    # if the categories are more than 50 then this should be ignored
    # TODO find a better way to visualize this
    if len(value_counts) > 50:
        ignore.add(col)
    else:
        file_name = os.path.join(path, col + "-bar-plot.png")
        bar_plot(df, col, file_name=file_name)


def plot_single_category_sync(input_file, col, path):
    """Non-delayed version for synchronous execution"""
    df = pd.read_parquet(input_file, columns=[col])
    value_counts = df[col].value_counts(dropna=False)
    if len(value_counts) > 50:
        ignore.add(col)
    else:
        file_name = os.path.join(path, col + "-bar-plot.png")
        bar_plot(df, col, file_name=file_name)


@dask.delayed
def plot_category_category(input_file, col1, col2, path):
    df = pd.read_parquet(input_file, columns=[col1, col2])
    if len(df[col1].unique()) < len(df[col2].unique()):
        col1, col2 = col2, col1
    file_name = os.path.join(path, f"{col1}-{col2}-bar-plot.png")
    bar_plot(df, col1, hue=col2, file_name=file_name)

    file_name = os.path.join(path, f"{col1}-{col2}-heatmap.png")
    heatmap(pd.crosstab(df[col1], df[col2]), file_name=file_name)


def plot_category_category_sync(input_file, col1, col2, path):
    """Non-delayed version for synchronous execution"""
    df = pd.read_parquet(input_file, columns=[col1, col2])
    if len(df[col1].unique()) < len(df[col2].unique()):
        col1, col2 = col2, col1
    file_name = os.path.join(path, f"{col1}-{col2}-bar-plot.png")
    bar_plot(df, col1, hue=col2, file_name=file_name)

    file_name = os.path.join(path, f"{col1}-{col2}-heatmap.png")
    heatmap(pd.crosstab(df[col1], df[col2]), file_name=file_name)


@dask.delayed
def plot_category_category_minimal(input_file, col1, col2, path):
    """Minimal version: only heatmap (skip bar plot)"""
    df = pd.read_parquet(input_file, columns=[col1, col2])
    if len(df[col1].unique()) < len(df[col2].unique()):
        col1, col2 = col2, col1
    file_name = os.path.join(path, f"{col1}-{col2}-heatmap.png")
    heatmap(pd.crosstab(df[col1], df[col2]), file_name=file_name)


def plot_category_category_minimal_sync(input_file, col1, col2, path):
    """Non-delayed minimal version for synchronous execution"""
    df = pd.read_parquet(input_file, columns=[col1, col2])
    if len(df[col1].unique()) < len(df[col2].unique()):
        col1, col2 = col2, col1
    file_name = os.path.join(path, f"{col1}-{col2}-heatmap.png")
    heatmap(pd.crosstab(df[col1], df[col2]), file_name=file_name)


@dask.delayed
def plot_numeric_numeric(input_file, col1, col2, path):
    df = pd.read_parquet(input_file, columns=[col1, col2])
    file_name = os.path.join(path, f"{col1}-{col2}-scatter-plot.png")
    scatter_plot(df, col1, col2, file_name=file_name)


def plot_numeric_numeric_sync(input_file, col1, col2, path):
    """Non-delayed version for synchronous execution"""
    df = pd.read_parquet(input_file, columns=[col1, col2])
    file_name = os.path.join(path, f"{col1}-{col2}-scatter-plot.png")
    scatter_plot(df, col1, col2, file_name=file_name)


@dask.delayed
def plot_category_numeric(input_file, category_col, numeric_col, path):
    df = pd.read_parquet(input_file, columns=[category_col, numeric_col])
    _, axes = plt.subplots(2, 2, sharex="col", sharey="row", figsize=(8, 6))
    axes = list(chain.from_iterable(axes))
    file_name = os.path.join(path, f"{category_col}-{numeric_col}-plot.png")
    bar_box_violin_dot_plots(df, category_col, numeric_col, axes, file_name=file_name)


def plot_category_numeric_sync(input_file, category_col, numeric_col, path):
    """Non-delayed version for synchronous execution"""
    df = pd.read_parquet(input_file, columns=[category_col, numeric_col])
    _, axes = plt.subplots(2, 2, sharex="col", sharey="row", figsize=(8, 6))
    axes = list(chain.from_iterable(axes))
    file_name = os.path.join(path, f"{category_col}-{numeric_col}-plot.png")
    bar_box_violin_dot_plots(df, category_col, numeric_col, axes, file_name=file_name)


@dask.delayed
<<<<<<< HEAD
def plot_category_numeric_minimal(input_file, category_col, numeric_col, path):
    """Minimal version: only box and violin plots (2 plots instead of 4)"""
    df = pd.read_parquet(input_file, columns=[category_col, numeric_col])
    _, axes = plt.subplots(1, 2, figsize=(8, 4))
    file_name = os.path.join(path, f"{category_col}-{numeric_col}-minimal-plot.png")
    box_violin_plots(df, category_col, numeric_col, axes, file_name=file_name)


def plot_category_numeric_minimal_sync(input_file, category_col, numeric_col, path):
    """Non-delayed minimal version for synchronous execution"""
    df = pd.read_parquet(input_file, columns=[category_col, numeric_col])
    _, axes = plt.subplots(1, 2, figsize=(8, 4))
    file_name = os.path.join(path, f"{category_col}-{numeric_col}-minimal-plot.png")
    box_violin_plots(df, category_col, numeric_col, axes, file_name=file_name)


def create_plots(input_file, dtypes, output_path, use_dask=True, minimal=False):
=======
def plot_single_timeseries(input_file, time_col, path):
    """Plot a single time series column"""
    df = pd.read_parquet(input_file, columns=[time_col])
    # Convert to datetime if not already
    if not pd.api.types.is_datetime64_any_dtype(df[time_col]):
        df[time_col] = pd.to_datetime(df[time_col])
    file_name = os.path.join(path, f"{time_col}-timeseries-plot.png")
    time_series_line_plot(df, time_col, file_name=file_name)


def plot_single_timeseries_sync(input_file, time_col, path):
    """Non-delayed version for synchronous execution"""
    df = pd.read_parquet(input_file, columns=[time_col])
    # Convert to datetime if not already
    if not pd.api.types.is_datetime64_any_dtype(df[time_col]):
        df[time_col] = pd.to_datetime(df[time_col])
    file_name = os.path.join(path, f"{time_col}-timeseries-plot.png")
    time_series_line_plot(df, time_col, file_name=file_name)


@dask.delayed
def plot_timeseries_numeric(input_file, time_col, numeric_col, path):
    """Plot numeric values over time"""
    df = pd.read_parquet(input_file, columns=[time_col, numeric_col])
    # Convert to datetime if not already
    if not pd.api.types.is_datetime64_any_dtype(df[time_col]):
        df[time_col] = pd.to_datetime(df[time_col])
    file_name = os.path.join(path, f"{time_col}-{numeric_col}-timeseries-plot.png")
    time_series_numeric_plot(df, time_col, numeric_col, file_name=file_name)


def plot_timeseries_numeric_sync(input_file, time_col, numeric_col, path):
    """Non-delayed version for synchronous execution"""
    df = pd.read_parquet(input_file, columns=[time_col, numeric_col])
    # Convert to datetime if not already
    if not pd.api.types.is_datetime64_any_dtype(df[time_col]):
        df[time_col] = pd.to_datetime(df[time_col])
    file_name = os.path.join(path, f"{time_col}-{numeric_col}-timeseries-plot.png")
    time_series_numeric_plot(df, time_col, numeric_col, file_name=file_name)


@dask.delayed
def plot_timeseries_timeseries(input_file, time_col1, time_col2, path):
    """
    Plot two datetime series showing their temporal coverage and overlap.
    Creates a timeline visualization showing when each time series has data.
    """
    df = pd.read_parquet(input_file, columns=[time_col1, time_col2])
    # Convert to datetime if not already
    if not pd.api.types.is_datetime64_any_dtype(df[time_col1]):
        df[time_col1] = pd.to_datetime(df[time_col1])
    if not pd.api.types.is_datetime64_any_dtype(df[time_col2]):
        df[time_col2] = pd.to_datetime(df[time_col2])

    # Create a temporal coverage comparison plot
    file_name = os.path.join(path, f"{time_col1}-{time_col2}-timeseries-comparison.png")

    # Create figure with two subplots showing both timelines
    _, (ax1, ax2) = plt.subplots(2, 1, figsize=(12, 8), sharex=True)

    # Plot first time series
    ax1.plot(df[time_col1], range(len(df)), linewidth=1.5, marker="o", markersize=2)
    ax1.set_ylabel("Observation Index")
    ax1.set_title(f"Timeline: {time_col1}")
    ax1.grid(True, alpha=0.3)

    # Plot second time series
    ax2.plot(df[time_col2], range(len(df)), linewidth=1.5, marker="o", markersize=2)
    ax2.set_xlabel("Time")
    ax2.set_ylabel("Observation Index")
    ax2.set_title(f"Timeline: {time_col2}")
    ax2.grid(True, alpha=0.3)

    plt.xticks(rotation=45)
    plt.tight_layout()

    if file_name:
        plt.savefig(file_name, dpi=120)
    plt.close("all")


def plot_timeseries_timeseries_sync(input_file, time_col1, time_col2, path):
    """Non-delayed version for synchronous execution"""
    df = pd.read_parquet(input_file, columns=[time_col1, time_col2])
    # Convert to datetime if not already
    if not pd.api.types.is_datetime64_any_dtype(df[time_col1]):
        df[time_col1] = pd.to_datetime(df[time_col1])
    if not pd.api.types.is_datetime64_any_dtype(df[time_col2]):
        df[time_col2] = pd.to_datetime(df[time_col2])

    # Create a temporal coverage comparison plot
    file_name = os.path.join(path, f"{time_col1}-{time_col2}-timeseries-comparison.png")

    # Create figure with two subplots showing both timelines
    _, (ax1, ax2) = plt.subplots(2, 1, figsize=(12, 8), sharex=True)

    # Plot first time series
    ax1.plot(df[time_col1], range(len(df)), linewidth=1.5, marker="o", markersize=2)
    ax1.set_ylabel("Observation Index")
    ax1.set_title(f"Timeline: {time_col1}")
    ax1.grid(True, alpha=0.3)

    # Plot second time series
    ax2.plot(df[time_col2], range(len(df)), linewidth=1.5, marker="o", markersize=2)
    ax2.set_xlabel("Time")
    ax2.set_ylabel("Observation Index")
    ax2.set_title(f"Timeline: {time_col2}")
    ax2.grid(True, alpha=0.3)

    plt.xticks(rotation=45)
    plt.tight_layout()

    if file_name:
        plt.savefig(file_name, dpi=120)
    plt.close("all")


@dask.delayed
def plot_timeseries_category_numeric(
    input_file, time_col, category_col, numeric_col, path
):
    """Plot numeric values over time grouped by category"""
    df = pd.read_parquet(input_file, columns=[time_col, category_col, numeric_col])
    # Convert to datetime if not already
    if not pd.api.types.is_datetime64_any_dtype(df[time_col]):
        df[time_col] = pd.to_datetime(df[time_col])
    file_name = os.path.join(
        path, f"{time_col}-{numeric_col}-by-{category_col}-timeseries.png"
    )
    time_series_category_plot(
        df, time_col, numeric_col, category_col, file_name=file_name
    )


def plot_timeseries_category_numeric_sync(
    input_file, time_col, category_col, numeric_col, path
):
    """Non-delayed version for synchronous execution"""
    df = pd.read_parquet(input_file, columns=[time_col, category_col, numeric_col])
    # Convert to datetime if not already
    if not pd.api.types.is_datetime64_any_dtype(df[time_col]):
        df[time_col] = pd.to_datetime(df[time_col])
    file_name = os.path.join(
        path, f"{time_col}-{numeric_col}-by-{category_col}-timeseries.png"
    )
    time_series_category_plot(
        df, time_col, numeric_col, category_col, file_name=file_name
    )


def create_plots(input_file, dtypes, output_path, use_dask=True):
>>>>>>> a8905434
    distributions_path, two_d_interactions_path, three_d_interactions_path = (
        _create_directories(output_path)
    )
    plots = []

    # Add summary plots
    logger.info("Adding correlation matrix and missing values plots...")
    if minimal:
        plots.append(plot_correlation_matrix_minimal(input_file, dtypes, distributions_path))
    else:
        plots.append(plot_correlation_matrix(input_file, dtypes, distributions_path))
    plots.append(plot_missing_values(input_file, dtypes, distributions_path))

    for col, dtype in dtypes.items():
        print(col)
        if dtype == "i":
            continue
        if dtype == "n":
            if use_dask:
                plots.append(plot_single_numeric(input_file, col, distributions_path))
            else:
                plot_single_numeric_sync(input_file, col, distributions_path)
        if dtype == "c":
            if use_dask:
                plots.append(plot_single_category(input_file, col, distributions_path))
            else:
                plot_single_category_sync(input_file, col, distributions_path)
        if dtype == "t":
            if use_dask:
                plots.append(
                    plot_single_timeseries(input_file, col, distributions_path)
                )
            else:
                plot_single_timeseries_sync(input_file, col, distributions_path)

    for (col1, dtype1), (col2, dtype2) in combinations(dtypes.items(), 2):
        print(col1, col2)
        if dtype1 == "i" or dtype2 == "i":
            continue
        if any(col in ignore for col in [col1, col2]):
            continue
        if dtype1 == dtype2 == "n":
            if use_dask:
                plots.append(
                    plot_numeric_numeric(
                        input_file, col1, col2, two_d_interactions_path
                    )
                )
            else:
                plot_numeric_numeric_sync(
                    input_file, col1, col2, two_d_interactions_path
                )
        if dtype1 == dtype2 == "c":
            if minimal:
                # Minimal mode: only heatmap
                if use_dask:
                    plots.append(
                        plot_category_category_minimal(
                            input_file, col1, col2, two_d_interactions_path
                        )
                    )
                else:
                    plot_category_category_minimal_sync(
                        input_file, col1, col2, two_d_interactions_path
                    )
            else:
                # Full mode: bar plot + heatmap
                if use_dask:
                    plots.append(
                        plot_category_category(
                            input_file, col1, col2, two_d_interactions_path
                        )
                    )
                else:
                    plot_category_category_sync(
                        input_file, col1, col2, two_d_interactions_path
                    )
        if dtype1 == "c" and dtype2 == "n":
            if minimal:
                # Minimal mode: only box + violin
                if use_dask:
                    plots.append(
                        plot_category_numeric_minimal(
                            input_file, col1, col2, two_d_interactions_path
                        )
                    )
                else:
                    plot_category_numeric_minimal_sync(
                        input_file, col1, col2, two_d_interactions_path
                    )
            else:
                # Full mode: all 4 plots (bar, strip, box, violin)
                if use_dask:
                    plots.append(
                        plot_category_numeric(
                            input_file, col1, col2, two_d_interactions_path
                        )
                    )
                else:
                    plot_category_numeric_sync(
                        input_file, col1, col2, two_d_interactions_path
                    )
        if dtype1 == "n" and dtype2 == "c":
            if minimal:
                # Minimal mode: only box + violin
                if use_dask:
                    plots.append(
                        plot_category_numeric_minimal(
                            input_file, col2, col1, two_d_interactions_path
                        )
                    )
                else:
                    plot_category_numeric_minimal_sync(
                        input_file, col2, col1, two_d_interactions_path
                    )
            else:
<<<<<<< HEAD
                # Full mode: all 4 plots (bar, strip, box, violin)
                if use_dask:
                    plots.append(
                        plot_category_numeric(
                            input_file, col2, col1, two_d_interactions_path
                        )
                    )
                else:
                    plot_category_numeric_sync(
                        input_file, col2, col1, two_d_interactions_path
                    )
=======
                plot_category_numeric_sync(
                    input_file, col2, col1, two_d_interactions_path
                )
        # Time series interactions
        if dtype1 == "t" and dtype2 == "n":
            if use_dask:
                plots.append(
                    plot_timeseries_numeric(
                        input_file, col1, col2, two_d_interactions_path
                    )
                )
            else:
                plot_timeseries_numeric_sync(
                    input_file, col1, col2, two_d_interactions_path
                )
        if dtype1 == "n" and dtype2 == "t":
            if use_dask:
                plots.append(
                    plot_timeseries_numeric(
                        input_file, col2, col1, two_d_interactions_path
                    )
                )
            else:
                plot_timeseries_numeric_sync(
                    input_file, col2, col1, two_d_interactions_path
                )
        if dtype1 == dtype2 == "t":
            if use_dask:
                plots.append(
                    plot_timeseries_timeseries(
                        input_file, col1, col2, two_d_interactions_path
                    )
                )
            else:
                plot_timeseries_timeseries_sync(
                    input_file, col1, col2, two_d_interactions_path
                )
>>>>>>> a8905434

            # for (col1, dtype1), (col2, dtype2), (col3, dtype3) in combinations(
            # dtypes.items(), 3):
            #     print(col1, col2, col3)
            #     dtypes_array = [dtype1, dtype2, dtype3]
            #     all_categories = all(dtype == 'c' for dtype in dtypes_array)
            #     all_numeric = all(dtype == 'n' for dtype in dtypes_array)
            #
            #     if any(col in ignore for col in [col1, col2, col3]):
            #         continue
            #     if all_categories:
            #         plot_categorical_categorical_categorical(three_d_interactions_path)
            #     if all_numeric:
            #         plot_numeric_numeric_numeric(three_d_interactions_path)
            # if dtype1 == 'c' and dtype2 == 'n' and dtype3 == 'n':
            #     plot_numeric_numeric_category(df, col2, col3, col1,
            #                                   three_d_interactions_path)
            #
            # if dtype1 == 'c' and dtype2 == 'c' and dtype3 == 'n':
            #     plot_numeric_category_category(df, col3, col1, col3,
            #                                    three_d_interactions_path)
            # if dtype1 == 'c' and dtype2 == 'n' and dtype3 == 'c':
            #     plot_numeric_category_category(df, col2, col1, col3,
            #                                    three_d_interactions_path)
            # if dtype1 == 'n' and dtype2 == 'n' and dtype3 == 'c':
            #     plot_numeric_numeric_category(df, col1, col2, col3,
            #                                   three_d_interactions_path)
            # if dtype1 == 'n' and dtype2 == 'c' and dtype3 == 'c':
            #     plot_numeric_category_category(df, col1, col2, col3,
            #                                    three_d_interactions_path)
            # if dtype1 == 'n' and dtype2 == 'c' and dtype3 == 'n':
            #     plot_numeric_numeric_category(df, col1, col3, col2,
            #                                   three_d_interactions_path)

    # 3-way interactions: time series + category + numeric
    for (col1, dtype1), (col2, dtype2), (col3, dtype3) in combinations(
        dtypes.items(), 3
    ):
        if dtype1 == "i" or dtype2 == "i" or dtype3 == "i":
            continue
        if any(col in ignore for col in [col1, col2, col3]):
            continue

        # Find time, category, and numeric columns
        time_col = None
        category_col = None
        numeric_col = None

        if dtype1 == "t":
            time_col = col1
        elif dtype2 == "t":
            time_col = col2
        elif dtype3 == "t":
            time_col = col3

        if dtype1 == "c":
            category_col = col1
        elif dtype2 == "c":
            category_col = col2
        elif dtype3 == "c":
            category_col = col3

        if dtype1 == "n":
            numeric_col = col1
        elif dtype2 == "n":
            numeric_col = col2
        elif dtype3 == "n":
            numeric_col = col3

        # Plot if we have time + category + numeric
        if time_col and category_col and numeric_col:
            if use_dask:
                plots.append(
                    plot_timeseries_category_numeric(
                        input_file,
                        time_col,
                        category_col,
                        numeric_col,
                        two_d_interactions_path,
                    )
                )
            else:
                plot_timeseries_category_numeric_sync(
                    input_file,
                    time_col,
                    category_col,
                    numeric_col,
                    two_d_interactions_path,
                )

    return plots


def _create_directories(output_path):
    distribution_path = os.path.join(output_path, "distributions")
    two_d_interaction_path = os.path.join(output_path, "2d_interactions")
    three_d_interaction_path = os.path.join(output_path, "3d_interactions")

    make_sure_path_exists(distribution_path)
    make_sure_path_exists(two_d_interaction_path)
    make_sure_path_exists(three_d_interaction_path)
    return distribution_path, two_d_interaction_path, three_d_interaction_path


# def plot_data_frame(df):
# file_path = path + 'corr-spearman-plot.png'
# if not os.path.isfile(file_path):
# sns.corrplot(df, cmap_range='full', method='spearman')
# plt.savefig(file_path, dpi=120)
# plt.close()

# file_path = path + 'corr-pearson-plot.png'
# if not os.path.isfile(file_path):
# sns.corrplot(df, cmap_range='full')
# plt.savefig(file_path, dpi=120)
# plt.close()


def autolabel(rects):
    """Attach a text label above each bar in *rects*, displaying its height."""
    for rect in rects:
        height = rect.get_height()
        if not math.isnan(height) and height > 0:
            plt.annotate(
                f"{int(height)}",
                xy=(rect.get_x() + rect.get_width() / 2, height),
                xytext=(0, 3),  # 3 points vertical offset
                textcoords="offset points",
                ha="center",
                va="bottom",
            )


@ignore_if_exist_or_save
def histogram_violin_plots(data, axes, file_name=None):
    # histogram
    sns.histplot(data, ax=axes[0], kde=True)
    sns.violinplot(x=data, ax=axes[1], inner="quartile", density_norm="count")
    sns.despine(left=True)


@ignore_if_exist_or_save
def bar_plot(data, col, hue=None, file_name=None):
    ax = sns.countplot(x=col, hue=hue, data=data.sort_values(col))
    sns.despine(left=True)

    autolabel(ax.patches)


@ignore_if_exist_or_save
def scatter_plot(data, col1, col2, file_name=None):
    sns.regplot(x=col1, y=col2, data=data, fit_reg=False)
    sns.despine(left=True)


@ignore_if_exist_or_save
def bar_box_violin_dot_plots(data, category_col, numeric_col, axes, file_name=None):
    sns.barplot(x=category_col, y=numeric_col, data=data, ax=axes[0])
    sns.stripplot(x=category_col, y=numeric_col, data=data, jitter=True, ax=axes[1])
    sns.boxplot(
        x=category_col,
        y=numeric_col,
        data=data[data[numeric_col].notnull()],
        ax=axes[2],
    )
    sns.violinplot(
        x=category_col,
        y=numeric_col,
        data=data,
        inner="quartile",
        density_norm="count",
        ax=axes[3],
    )
    sns.despine(left=True)


@ignore_if_exist_or_save
def box_violin_plots(data, category_col, numeric_col, axes, file_name=None):
    """Minimal version: only box and violin plots"""
    sns.boxplot(
        x=category_col,
        y=numeric_col,
        data=data[data[numeric_col].notnull()],
        ax=axes[0],
    )
    sns.violinplot(
        x=category_col,
        y=numeric_col,
        data=data,
        inner="quartile",
        density_norm="count",
        ax=axes[1],
    )
    sns.despine(left=True)


@ignore_if_exist_or_save
def heatmap(data, file_name=None):
    cmap = "BuGn" if (data.values >= 0).all() else "coolwarm"
    sns.heatmap(data=data, annot=True, fmt="d", cmap=cmap)
    sns.despine(left=True)


@ignore_if_exist_or_save
def correlation_heatmap(data, file_name=None, title="Correlation Matrix"):
    """Create a correlation matrix heatmap"""
    plt.figure(figsize=(10, 8))
    sns.heatmap(
        data=data,
        annot=True,
        fmt=".2f",
        cmap="coolwarm",
        center=0,
        vmin=-1,
        vmax=1,
        square=True,
        linewidths=0.5,
    )
    plt.title(title)
    sns.despine(left=True)


@ignore_if_exist_or_save
def missing_plot(data, file_name=None):
    """Create a heatmap showing missing values"""
    plt.figure(figsize=(12, 6))
    sns.heatmap(data, cbar=True, yticklabels=False, cmap="viridis")
    plt.title("Missing Values Heatmap")
    plt.xlabel("Columns")
    plt.ylabel("Rows")
    sns.despine(left=True)


@ignore_if_exist_or_save
def time_series_line_plot(data, time_col, file_name=None):
    """Create a timeline plot showing the distribution of datetime values"""
    plt.figure(figsize=(12, 6))
    # Plot datetime index as a timeline
    plt.plot(data[time_col], range(len(data)), linewidth=1.5)
    plt.xlabel("Time")
    plt.ylabel("Observation Index")
    plt.title(f"Timeline: {time_col}")
    plt.xticks(rotation=45)
    plt.grid(True, alpha=0.3)
    sns.despine()


@ignore_if_exist_or_save
def time_series_numeric_plot(data, time_col, numeric_col, file_name=None):
    """Create a time series plot with numeric values on y-axis"""
    plt.figure(figsize=(12, 6))
    plt.plot(data[time_col], data[numeric_col], linewidth=1.5, marker="o", markersize=2)
    plt.xlabel(time_col)
    plt.ylabel(numeric_col)
    plt.title(f"{numeric_col} over {time_col}")
    plt.xticks(rotation=45)
    plt.grid(True, alpha=0.3)
    sns.despine()


@ignore_if_exist_or_save
def time_series_category_plot(
    data, time_col, numeric_col, category_col, file_name=None
):
    """Create a time series plot grouped by category"""
    plt.figure(figsize=(12, 6))
    for category in data[category_col].unique():
        subset = data[data[category_col] == category]
        plt.plot(
            subset[time_col],
            subset[numeric_col],
            linewidth=1.5,
            marker="o",
            markersize=2,
            label=category,
            alpha=0.7,
        )
    plt.xlabel(time_col)
    plt.ylabel(numeric_col)
    plt.title(f"{numeric_col} over {time_col} by {category_col}")
    plt.xticks(rotation=45)
    plt.legend()
    plt.grid(True, alpha=0.3)
    sns.despine()


@ignore_if_exist_or_save
def multiple_time_series_plot(data, time_col, numeric_cols, file_name=None):
    """Create an overlay plot for multiple time series"""
    plt.figure(figsize=(12, 6))
    for col in numeric_cols:
        plt.plot(
            data[time_col],
            data[col],
            linewidth=1.5,
            marker="o",
            markersize=2,
            label=col,
            alpha=0.7,
        )
    plt.xlabel(time_col)
    plt.ylabel("Value")
    plt.title(f"Multiple Time Series over {time_col}")
    plt.xticks(rotation=45)
    plt.legend()
    plt.grid(True, alpha=0.3)
    sns.despine()


@dask.delayed
def plot_correlation_matrix(input_file, dtypes, path):
    """
    Generate correlation matrix plots (Pearson and Spearman) for numeric columns
    """
    # Get only numeric columns
    numeric_cols = [col for col, dtype in dtypes.items() if dtype == "n"]

    if len(numeric_cols) < 2:
        logger.info(
            "Not enough numeric columns for correlation matrix (need at least 2)"
        )
        return

    # Read only numeric columns
    df = pd.read_parquet(input_file, columns=numeric_cols)

    # Pearson correlation
    pearson_corr = df.corr(method="pearson")
    file_name = os.path.join(path, "correlation-pearson.png")
    correlation_heatmap(
        pearson_corr, file_name=file_name, title="Pearson Correlation Matrix"
    )

    # Spearman correlation
    spearman_corr = df.corr(method="spearman")
    file_name = os.path.join(path, "correlation-spearman.png")
    correlation_heatmap(
        spearman_corr, file_name=file_name, title="Spearman Correlation Matrix"
    )


@dask.delayed
def plot_correlation_matrix_minimal(input_file, dtypes, path):
    """
    Generate only Spearman correlation matrix (minimal version)
    """
    # Get only numeric columns
    numeric_cols = [col for col, dtype in dtypes.items() if dtype == "n"]

    if len(numeric_cols) < 2:
        logger.info(
            "Not enough numeric columns for correlation matrix (need at least 2)"
        )
        return

    # Read only numeric columns
    df = pd.read_parquet(input_file, columns=numeric_cols)

    # Only Spearman correlation (more robust to outliers)
    spearman_corr = df.corr(method="spearman")
    file_name = os.path.join(path, "correlation-spearman.png")
    correlation_heatmap(
        spearman_corr, file_name=file_name, title="Spearman Correlation Matrix"
    )


@dask.delayed
def plot_missing_values(input_file, dtypes, path):
    """
    Generate missing values heatmap and analysis
    """
    # Get all non-ignored columns
    cols = [col for col, dtype in dtypes.items() if dtype != "i"]

    if not cols:
        logger.info("No columns to analyze for missing values")
        return

    # Read data
    df = pd.read_parquet(input_file, columns=cols)

    # Create missing values pattern (True where value is missing)
    missing_data = df.isnull()

    # Only create plot if there are any missing values
    if missing_data.any().any():
        file_name = os.path.join(path, "missing-values-heatmap.png")
        missing_plot(missing_data, file_name=file_name)
    else:
        logger.info("No missing values found in the dataset")


def export_statistical_summaries(input_file, dtypes, output_path):
    """
    Export statistical summaries to CSV files

    Parameters
    ----------
    input_file : str
        Path to the parquet file
    dtypes : dict
        Dictionary mapping column names to data types
    output_path : str
        Directory where CSV files will be saved
    """
    logger.info("Exporting statistical summaries...")

    # Get non-ignored columns
    cols = [col for col, dtype in dtypes.items() if dtype != "i"]

    if not cols:
        logger.info("No columns to export statistics for")
        return

    # Read data
    df = pd.read_parquet(input_file, columns=cols)

    # Create stats directory
    stats_path = os.path.join(output_path, "statistics")
    make_sure_path_exists(stats_path)

    # 1. Numeric statistics
    numeric_cols = [col for col, dtype in dtypes.items() if dtype == "n"]
    if numeric_cols:
        numeric_stats = df[numeric_cols].describe()
        # Add missing count
        numeric_stats.loc["missing"] = df[numeric_cols].isnull().sum()
        numeric_stats.loc["missing_pct"] = (
            df[numeric_cols].isnull().sum() / len(df)
        ) * 100

        stats_file = os.path.join(stats_path, "numeric_statistics.csv")
        numeric_stats.to_csv(stats_file)
        logger.info(f"Numeric statistics saved to: {stats_file}")

    # 2. Categorical statistics (value counts for each categorical column)
    category_cols = [col for col, dtype in dtypes.items() if dtype == "c"]
    if category_cols:
        for col in category_cols:
            value_counts = df[col].value_counts(dropna=False)
            value_counts_df = pd.DataFrame(
                {
                    "value": value_counts.index,
                    "count": value_counts.values,
                    "percentage": (value_counts.values / len(df)) * 100,
                }
            )

            stats_file = os.path.join(stats_path, f"category_{col}_counts.csv")
            value_counts_df.to_csv(stats_file, index=False)

        logger.info(f"Categorical statistics saved for {len(category_cols)} columns")

    # 3. Missing values analysis
    missing_summary = pd.DataFrame(
        {
            "column": cols,
            "missing_count": [df[col].isnull().sum() for col in cols],
            "missing_percentage": [
                (df[col].isnull().sum() / len(df)) * 100 for col in cols
            ],
            "total_count": len(df),
            "non_missing_count": [df[col].notnull().sum() for col in cols],
        }
    )

    missing_file = os.path.join(stats_path, "missing_values_summary.csv")
    missing_summary.to_csv(missing_file, index=False)
    logger.info(f"Missing values summary saved to: {missing_file}")

    # 4. Overall dataset summary
    overall_summary = pd.DataFrame(
        {
            "metric": [
                "total_rows",
                "total_columns",
                "numeric_columns",
                "categorical_columns",
                "columns_with_missing",
                "total_missing_cells",
                "missing_percentage",
            ],
            "value": [
                len(df),
                len(cols),
                len(numeric_cols),
                len(category_cols),
                missing_summary[missing_summary["missing_count"] > 0].shape[0],
                missing_summary["missing_count"].sum(),
                (missing_summary["missing_count"].sum() / (len(df) * len(cols))) * 100,
            ],
        }
    )

    overall_file = os.path.join(stats_path, "overall_summary.csv")
    overall_summary.to_csv(overall_file, index=False)
    logger.info(f"Overall summary saved to: {overall_file}")


if __name__ == "__main__":
    main()<|MERGE_RESOLUTION|>--- conflicted
+++ resolved
@@ -729,7 +729,6 @@
 
 
 @dask.delayed
-<<<<<<< HEAD
 def plot_category_numeric_minimal(input_file, category_col, numeric_col, path):
     """Minimal version: only box and violin plots (2 plots instead of 4)"""
     df = pd.read_parquet(input_file, columns=[category_col, numeric_col])
@@ -747,7 +746,6 @@
 
 
 def create_plots(input_file, dtypes, output_path, use_dask=True, minimal=False):
-=======
 def plot_single_timeseries(input_file, time_col, path):
     """Plot a single time series column"""
     df = pd.read_parquet(input_file, columns=[time_col])
@@ -899,7 +897,6 @@
 
 
 def create_plots(input_file, dtypes, output_path, use_dask=True):
->>>>>>> a8905434
     distributions_path, two_d_interactions_path, three_d_interactions_path = (
         _create_directories(output_path)
     )
@@ -1016,7 +1013,6 @@
                         input_file, col2, col1, two_d_interactions_path
                     )
             else:
-<<<<<<< HEAD
                 # Full mode: all 4 plots (bar, strip, box, violin)
                 if use_dask:
                     plots.append(
@@ -1028,7 +1024,6 @@
                     plot_category_numeric_sync(
                         input_file, col2, col1, two_d_interactions_path
                     )
-=======
                 plot_category_numeric_sync(
                     input_file, col2, col1, two_d_interactions_path
                 )
@@ -1066,7 +1061,6 @@
                 plot_timeseries_timeseries_sync(
                     input_file, col1, col2, two_d_interactions_path
                 )
->>>>>>> a8905434
 
             # for (col1, dtype1), (col2, dtype2), (col3, dtype3) in combinations(
             # dtypes.items(), 3):

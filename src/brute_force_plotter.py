--- conflicted
+++ resolved
@@ -699,7 +699,6 @@
     bar_box_violin_dot_plots(df, category_col, numeric_col, axes, file_name=file_name)
 
 
-<<<<<<< HEAD
 # ============================================================================
 # 3-Variable Plotting Functions
 # ============================================================================
@@ -777,7 +776,6 @@
     df = pd.read_parquet(input_file, columns=[num_col, cat_col1, cat_col2])
     file_name = os.path.join(path, f"{num_col}-{cat_col1}-{cat_col2}-grouped.png")
     grouped_bar_violin_plot(df, num_col, cat_col1, cat_col2, file_name=file_name)
-=======
 @dask.delayed
 def plot_single_timeseries(input_file, time_col, path):
     """Plot a single time series column"""
@@ -927,7 +925,6 @@
     time_series_category_plot(
         df, time_col, numeric_col, category_col, file_name=file_name
     )
->>>>>>> a8905434
 
 
 def create_plots(input_file, dtypes, output_path, use_dask=True):
@@ -1048,7 +1045,6 @@
                     input_file, col1, col2, two_d_interactions_path
                 )
 
-<<<<<<< HEAD
     # 3-variable interactions
     logger.info("Adding 3-variable interaction plots...")
     for (col1, dtype1), (col2, dtype2), (col3, dtype3) in combinations(
@@ -1058,7 +1054,6 @@
 
         # Skip if any column should be ignored
         if any(dtype == "i" for dtype in [dtype1, dtype2, dtype3]):
-=======
             # for (col1, dtype1), (col2, dtype2), (col3, dtype3) in combinations(
             # dtypes.items(), 3):
             #     print(col1, col2, col3)
@@ -1097,12 +1092,10 @@
         dtypes.items(), 3
     ):
         if dtype1 == "i" or dtype2 == "i" or dtype3 == "i":
->>>>>>> a8905434
             continue
         if any(col in ignore for col in [col1, col2, col3]):
             continue
 
-<<<<<<< HEAD
         # All numeric: 3D scatter and contour plots
         if dtype1 == "n" and dtype2 == "n" and dtype3 == "n":
             if use_dask:
@@ -1197,7 +1190,6 @@
             else:
                 plot_numeric_category_category_sync(
                     input_file, col3, col1, col2, three_d_interactions_path
-=======
         # Find time, category, and numeric columns
         time_col = None
         category_col = None
@@ -1243,7 +1235,6 @@
                     category_col,
                     numeric_col,
                     two_d_interactions_path,
->>>>>>> a8905434
                 )
 
     return plots
@@ -1369,7 +1360,6 @@
     sns.despine(left=True)
 
 
-<<<<<<< HEAD
 # ============================================================================
 # 3-Variable Plotting Helper Functions
 # ============================================================================
@@ -1597,7 +1587,6 @@
 
     plt.tight_layout()
     sns.despine(left=True)
-=======
 @ignore_if_exist_or_save
 def time_series_line_plot(data, time_col, file_name=None):
     """Create a timeline plot showing the distribution of datetime values"""
@@ -1672,7 +1661,6 @@
     plt.legend()
     plt.grid(True, alpha=0.3)
     sns.despine()
->>>>>>> a8905434
 
 
 @dask.delayed
